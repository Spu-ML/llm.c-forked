--- conflicted
+++ resolved
@@ -16,18 +16,13 @@
 endif
 
 # Compiler flags
-<<<<<<< HEAD
 ifeq ($(GPU_COMPUTE_CAPABILITY),) # set to defaults if: make GPU_COMPUTE_CAPABILITY= 
   CFLAGS = -O3 --use_fast_math 
 else
   CFLAGS = -O3 --use_fast_math --generate-code arch=compute_$(GPU_COMPUTE_CAPABILITY),code=[compute_$(GPU_COMPUTE_CAPABILITY),sm_$(GPU_COMPUTE_CAPABILITY)]
 endif
 
-NVCCFLAGS = -lcublas -lcublasLt
-=======
-CFLAGS = -O3 --use_fast_math
 NVCCFLAGS = -lcublas -lcublasLt -std=c++17
->>>>>>> c6e21c78
 MPI_PATHS = -I/usr/lib/x86_64-linux-gnu/openmpi/include -L/usr/lib/x86_64-linux-gnu/openmpi/lib/
 
 # Default rule for our CUDA files
