--- conflicted
+++ resolved
@@ -3,11 +3,9 @@
 LDFLAGS =
 LDLIBS = -lm
 INCLUDES =
-<<<<<<< HEAD
+CFLAGS_COND = -march=native
 CLCFLAGS = -Idev/opencl
 CLLDFLAGS =
-=======
-CFLAGS_COND = -march=native
 
 # Find nvcc
 NVCC := $(shell which nvcc 2>/dev/null)
@@ -26,7 +24,6 @@
 
 # Check each flag and add it if supported
 $(foreach flag,$(CFLAGS_COND),$(eval $(call check_and_add_flag,$(flag))))
->>>>>>> 6984e83c
 
 # Check if OpenMP is available
 # This is done by attempting to compile an empty file with OpenMP flags
@@ -34,34 +31,6 @@
 # e.g. on MacOS: brew install libomp
 # e.g. on Ubuntu: sudo apt-get install libomp-dev
 # later, run the program by prepending the number of threads, e.g.: OMP_NUM_THREADS=8 ./gpt2
-<<<<<<< HEAD
-ifeq ($(shell uname), Darwin)
-  CLLDFLAGS = -framework OpenCL
-  # Check if the libomp directory exists
-  ifeq ($(shell [ -d /opt/homebrew/opt/libomp/lib ] && echo "exists"), exists)
-    # macOS with Homebrew and directory exists
-    CFLAGS += -Xclang -fopenmp -DOMP
-    LDFLAGS += -L/opt/homebrew/opt/libomp/lib
-    LDLIBS += -lomp
-    INCLUDES += -I/opt/homebrew/opt/libomp/include
-    $(info NICE Compiling with OpenMP support)
-  else ifeq ($(shell [ -d /usr/local/opt/libomp/lib ] && echo "exists"), exists)
-    CFLAGS += -Xclang -fopenmp -DOMP
-    LDFLAGS += -L/usr/local/opt/libomp/lib
-    LDLIBS += -lomp
-    INCLUDES += -I/usr/local/opt/libomp/include
-    $(info NICE Compiling with OpenMP support)
-  else
-    $(warning OOPS Compiling without OpenMP support)
-  endif
-else
-  CLLDFLAGS = -lOpenCL
-  ifeq ($(shell echo | $(CC) -fopenmp -x c -E - > /dev/null 2>&1; echo $$?), 0)
-    # Ubuntu or other Linux distributions
-    CFLAGS += -fopenmp -DOMP
-    LDLIBS += -lgomp
-    $(info NICE Compiling with OpenMP support)
-=======
 # First, check if NO_OMP is set to 1, if not, proceed with the OpenMP checks
 ifeq ($(NO_OMP), 1)
   $(info OpenMP is manually disabled)
@@ -86,7 +55,6 @@
     else
       $(warning OpenMP not found, skipping OpenMP support)
     endif
->>>>>>> 6984e83c
   else
     # Check for OpenMP support in GCC or Clang on Linux
     ifeq ($(shell echo | $(CC) -fopenmp -x c -E - > /dev/null 2>&1; echo $$?), 0)
