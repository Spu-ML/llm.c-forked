/*
GPT-2 Transformer Neural Net training loop. See README.md for usage.
*/
#include <unistd.h>
#include <stdio.h>
#include <stdlib.h>
#include <stdarg.h>
#include <string>
#include <string_view>
#include <sys/stat.h>
#include <sys/types.h>
// ----------- CPU utilities -----------
// defines: fopenCheck, freadCheck, fcloseCheck, fseekCheck, mallocCheck
// defines: create_dir_if_not_exists, find_max_step, ends_with_bin
#include "llmc/utils.h"
// defines: tokenizer_init, tokenizer_decode, tokenizer_free
#include "llmc/tokenizer.h"
// defines: dataloader_init, dataloader_reset, dataloader_next_batch, dataloader_free
// defines: evalloader_init, evalloader_reset, evalloader_next_batch, evalloader_free
#include "llmc/dataloader.h"
// defines: manual_seed, normal_ (same as torch.manual_seed and torch.normal)
#include "llmc/rand.h"
// defines: lr_scheduler_init, get_learning_rate
#include "llmc/schedulers.h"
// defines: sample_softmax, random_f32
#include "llmc/sampler.h"
// defines: logger_init, logger_log_eval, logger_log_val, logger_log_train
#include "llmc/logger.h"
// defines: get_flops_promised
#include "llmc/mfu.h"
// defines: OutlierDetector, init_detector, update_detector
#include "llmc/outlier_detector.h"
// ----------- GPU utilities -----------
// defines:
// WARP_SIZE, MAX_1024_THREADS_BLOCKS, CEIL_DIV, cudaCheck, PRECISION_MODE
// NVTX_RANGE_FN
#include "llmc/cuda_common.h"
// defines:
// Packed128, f128, x128
// warpReduceSum, warpReduceMax, blockReduce, copy_and_cast_kernel
#include "llmc/cuda_utils.cuh"
// defines: CUBLAS_LOWP, cublasCheck, cublaslt_workspace_size, cublaslt_workspace
// defines: cublas_compute, cublaslt_handle, cublas_handle
#include "llmc/cublas_common.h"
// ----------- Layer implementations in CUDA -----------
// defines: encoder_forward, encoder_backward
#include "llmc/encoder.cuh"
// defines: layernorm_forward, residual_forward, fused_residual_forward5, layernorm_backward
#include "llmc/layernorm.cuh"
// defines: matmul_cublaslt, matmul_forward, matmul_backward, gelu_forward, gelu_backward_inplace
#include "llmc/matmul.cuh"
#ifdef ENABLE_CUDNN
// defines: create_cudnn, destroy_cudnn, attention_forward_cudnn, attention_backward_cudnn
#include "llmc/cudnn_att.h"
#else
// defines: attention_forward, attention_backward
#include "llmc/attention.cuh"
#endif
// defines: fused_classifier
#include "llmc/fused_classifier.cuh"
// defines: adamw_kernel3
#include "llmc/adamw.cuh"
// defines: global_norm_squared
#include "llmc/global_norm.cuh"
// ----------- Multi-GPU support -----------
// defines: ncclFloatX, ncclCheck, MultiGpuConfig, ShardInfo
// defines: printf0, multi_gpu_config
// defines: multi_gpu_config_init, multi_gpu_config_free
// defines: set_zero_configs, multi_gpu_cpu_float_sum, multi_gpu_barrier
// defines: multi_gpu_get_shard_offset, multi_gpu_async_reduce_gradient
#include "llmc/zero.cuh"

// ----------------------------------------------------------------------------
// global vars for I/O
char filename_buffer[512];

// ----------------------------------------------------------------------------
// global vars containing information about the GPU this process is running on
cudaDeviceProp deviceProp; // fills in common_start()
cudaStream_t main_stream;
// buffer size to use for device <-> disk io
constexpr const size_t IO_BUF_SIZE = 32 * 1024 * 1024;

// ----------------------------------------------------------------------------
// GPT-2 model definition

typedef struct {
    int max_seq_len; // max sequence length, e.g. 1024
    int vocab_size; // vocab size, e.g. 50257
    int padded_vocab_size; // padded to e.g. %128==0, 50304
    int num_layers; // number of layers, e.g. 12
    int num_heads; // number of heads in attention, e.g. 12
    int channels; // number of channels, e.g. 768
} GPT2Config;

// the parameters of the model
constexpr const int NUM_PARAMETER_TENSORS = 16;
typedef struct {
    floatX* wte; // (V, C)
    floatX* wpe; // (maxT, C)
    floatX* ln1w; // (L, C)
    floatX* ln1b; // (L, C)
    floatX* qkvw; // (L, 3*C, C)
    floatX* qkvb; // (L, 3*C)
    floatX* attprojw; // (L, C, C)
    floatX* attprojb; // (L, C)
    floatX* ln2w; // (L, C)
    floatX* ln2b; // (L, C)
    floatX* fcw; // (L, 4*C, C)
    floatX* fcb; // (L, 4*C)
    floatX* fcprojw; // (L, C, 4*C)
    floatX* fcprojb; // (L, C)
    floatX* lnfw; // (C)
    floatX* lnfb; // (C)
} ParameterTensors;
static_assert(sizeof(ParameterTensors) == NUM_PARAMETER_TENSORS * sizeof(void*), "Inconsistent sizes!");

void fill_in_parameter_sizes(size_t* param_sizes, size_t* param_sizeof, GPT2Config config) {
    size_t Vp = config.padded_vocab_size;
    size_t C = config.channels;
    size_t maxT = config.max_seq_len;
    size_t L = config.num_layers;
    param_sizes[0] = Vp * C; // wte
    param_sizes[1] = maxT * C; // wpe
    param_sizes[2] = L * C; // ln1w
    param_sizes[3] = L * C; // ln1b
    param_sizes[4] = L * (3 * C) * C; // qkvw
    param_sizes[5] = L * (3 * C); // qkvb
    param_sizes[6] = L * C * C; // attprojw
    param_sizes[7] = L * C; // attprojb
    param_sizes[8] = L * C; // ln2w
    param_sizes[9] = L * C; // ln2b
    param_sizes[10] = L * (4 * C) * C; // fcw
    param_sizes[11] = L * (4 * C); // fcb
    param_sizes[12] = L * C * (4 * C); // fcprojw
    param_sizes[13] = L * C; // fcprojb
    param_sizes[14] = C; // lnfw
    param_sizes[15] = C; // lnfb

    // populate the parameter sizes in bytes (all the same for now, keeping for future use)
    for (int i = 0; i < NUM_PARAMETER_TENSORS; i++) {
        param_sizeof[i] = sizeof(floatX);
    }
}

// allocate memory for the parameters and point the individual tensors to the right places
void* malloc_and_point_parameters(ParameterTensors* params, size_t* param_elements, size_t *param_sizeof) {
    // calculate the total number of parameters and bytes across all tensors
    size_t num_parameters_bytes = 0;
    for (int i = 0; i < NUM_PARAMETER_TENSORS; i++) {
        num_parameters_bytes += param_elements[i] * param_sizeof[i];
    }
    // malloc all parameters all at once on the device
    void* params_memory;
    cudaCheck(cudaMalloc((void**)&params_memory, num_parameters_bytes));
    // assign all the tensors their place in the array
    floatX** ptrs[] = {
        &params->wte, &params->wpe, &params->ln1w, &params->ln1b, &params->qkvw, &params->qkvb,
        &params->attprojw, &params->attprojb, &params->ln2w, &params->ln2b, &params->fcw, &params->fcb,
        &params->fcprojw, &params->fcprojb, &params->lnfw, &params->lnfb
    };
    char* params_memory_iterator = (char*)params_memory;
    for (int i = 0; i < NUM_PARAMETER_TENSORS; i++) {
        *(ptrs[i]) = (floatX*)params_memory_iterator;
        params_memory_iterator += param_elements[i] * param_sizeof[i];
    }
    return params_memory;
}

constexpr int NUM_ACTIVATION_TENSORS = 21;
typedef struct {
    floatX* encoded; // (B, T, C)
    floatX* ln1; // (L, B, T, C)
    float* ln1_mean; // (L, B, T)
    float* ln1_rstd; // (L, B, T)
    floatX* atty; // (L, B, T, C)
    // cuDNN saves only some statistics information
#if ENABLE_CUDNN
    float* att;  // (L, B, NH, T)
#else
    floatX* att; // (L, B, NH, T, T)
#endif

    floatX* residual2; // (L, B, T, C)
    floatX* ln2; // (L, B, T, C)
    float* ln2_mean; // (L, B, T)
    float* ln2_rstd; // (L, B, T)
    floatX* fch; // (L, B, T, 4*C)
    floatX* fch_gelu; // (L, B, T, 4*C)
    floatX* residual3; // (L, B, T, C)
    floatX* lnf; // (B, T, C);   if LN recomputation is enabled (-r 2 and above), will be used for _all_ layernorms
    float* lnf_mean; // (B, T)
    float* lnf_rstd; // (B, T)
    float* losses; // (B, T), will be accumulated in micro-steps
    // adding these two compared to the CPU .c code, needed for attention kernel as buffers
    floatX* qkvr; // (L, B, T, 3*C)
    // in inference mode, this buffer will store the logits
    // in training mode, this buffer will contain the *gradients* of the logits.
    // during the processing of transformer blocks, we will also use this as a
    // general scratchpad buffer. Allocation is made large enough to hold (B, T, 3C),
    // (B, NH, T, T), and (B, T, V) shaped tensors.
    floatX* output;

    // some additional scratch buffers
    floatX* scratch_bt4c;   // (B, T, 4*C)
    floatX* scratch_btc;    // (B, T, C)
} ActivationTensors;


struct TensorSpec {
    void** ptr;
    size_t size;
    DType type;
};


#define TENSOR_SPEC(pointer, size) TensorSpec{(void**)(&pointer), (size), dtype_of(pointer)};

void fill_in_activation_sizes(const ActivationTensors* data, TensorSpec (&tensors)[NUM_ACTIVATION_TENSORS], size_t B, size_t T, GPT2Config config, int recompute) {
    size_t Vp = config.padded_vocab_size;
    size_t L = config.num_layers;
    size_t NH = config.num_heads;
    size_t C = config.channels;
    tensors[0] = TENSOR_SPEC(data->encoded, B * T * C);
    // if recompute >= 1 then we will recompute the layernorm forward activation during backward pass
    tensors[1] = TENSOR_SPEC(data->ln1,  (recompute < 2) ? L * B * T * C : 0);
    tensors[2] = TENSOR_SPEC(data->ln1_mean, L * B * T);
    tensors[3] = TENSOR_SPEC(data->ln1_rstd, L * B * T);
    tensors[4] = TENSOR_SPEC(data->atty, L * B * T * C);
    #ifdef ENABLE_CUDNN
    // FP32 stats tensor for cuDNN to be passed to backward pass
    tensors[5] = TENSOR_SPEC(data->att, L * B * NH * T);
    #else
    tensors[5] = TENSOR_SPEC(data->att, L * B * NH * T * T);
    #endif
    tensors[6] = TENSOR_SPEC(data->residual2, L * B * T * C);
    // if recompute >= 1 then we will recompute the layernorm forward activation during backward pass
    tensors[7] = TENSOR_SPEC(data->ln2, (recompute < 2) ? L * B * T * C : 0);
    tensors[8] = TENSOR_SPEC(data->ln2_mean, L * B * T);
    tensors[9] = TENSOR_SPEC(data->ln2_rstd, L * B * T);
    tensors[10] = TENSOR_SPEC(data->fch, L * B * T * 4*C);
    // if recompute >= 1 then we will recompute gelu_forward during backward and use this as scratch buffer
    tensors[11] = TENSOR_SPEC(data->fch_gelu, (recompute < 1) ? L * B * T * 4*C : B * T * 4*C);
    tensors[12] = TENSOR_SPEC(data->residual3, L * B * T * C);
    tensors[13] = TENSOR_SPEC(data->lnf, B * T * C);
    tensors[14] = TENSOR_SPEC(data->lnf_mean, B * T);
    tensors[15] = TENSOR_SPEC(data->lnf_rstd, B * T);
    tensors[16] = TENSOR_SPEC(data->losses, B * T);
    tensors[17] = TENSOR_SPEC(data->qkvr, L * B * T * 3*C);
    tensors[18] = TENSOR_SPEC(data->output, B * T * max(3*C, max(NH*T, Vp)));

    tensors[19] = TENSOR_SPEC(data->scratch_bt4c, B * T * 4 * C);
    tensors[20] = TENSOR_SPEC(data->scratch_btc, B * T * C);
}

void* malloc_and_point_activations(TensorSpec (&tensors)[NUM_ACTIVATION_TENSORS]) {
    size_t bytes = 0;
    for (size_t i = 0; i < NUM_ACTIVATION_TENSORS; i++) {
        bytes += tensors[i].size * sizeof_dtype(tensors[i].type);
    }

    printf0("allocating %d MiB for activations\n", (int)round(bytes / (1024 * 1024)));

    void* acts_memory;
    cudaCheck(cudaMalloc((void**)&acts_memory, bytes));

    // cudaMalloc does not guarantee initial memory values so we memset the allocation here
    // this matters because e.g. non-cuDNN attention assumes the attention buffer is zeroed
    // todo - up to ~100ms on slow GPUs, could theoretically be more selective, but this is safer
    cudaCheck(cudaMemset(acts_memory, 0, bytes));

    char* acts_memory_iterator = (char*)acts_memory;
    for (size_t i = 0; i < NUM_ACTIVATION_TENSORS; i++) {
        // extra protection so we don't accidentally use an empty buffer
        if(tensors[i].size == 0) {
            *(tensors[i].ptr) = NULL;
        }else {
            *(tensors[i].ptr) = acts_memory_iterator;
            acts_memory_iterator += tensors[i].size * sizeof_dtype(tensors[i].type);
        }
    }
    return acts_memory;
}

typedef struct {
    GPT2Config config;
    // the weights of the model, and their sizes
    ParameterTensors params;
    size_t param_elements[NUM_PARAMETER_TENSORS];
    size_t param_sizeof[NUM_PARAMETER_TENSORS];
    void* params_memory;
    size_t num_parameters;
    size_t num_parameters_bytes;
    // gradients of the weights
    ParameterTensors grads;
    void* grads_memory;
    // buffers for the AdamW optimizer
    float* m_memory;
    float* v_memory;
    float* master_weights;     // is NULL unless fp32 weights is enabled.
    // the activations of the model, and their sizes
    ActivationTensors acts;
    TensorSpec acts_specs[NUM_ACTIVATION_TENSORS];
    void* acts_memory;
    // other run state configuration
    int batch_size; // the batch size (B) of current forward pass
    int seq_len; // the sequence length (T) of current forward pass
    int* inputs; // the input tokens for the current forward pass
    int* targets; // the target tokens for the current forward pass
    float mean_loss; // after the last backward micro-batch, will be populated with mean loss across all GPUs and micro-steps
    float* accumulated_mean_loss; // GPU buffer used to accumulate loss across micro-steps
    float* cpu_losses; // CPU buffer to copy the losses to, allocated with cudaMallocHost
    unsigned long long rng_state; // the RNG state for seeding stochastic rounding etc.
    unsigned long long rng_state_last_update; // RNG before last gpt2_update() to re-round identically from master weights
    int use_master_weights; // keep master weights copy in float for optim update? 0|1
    bool init_state;   // set to true if master weights need to be initialized
    int gelu_fusion; // fuse gelu via cuBLASLt (0=none, 1=forward, 2=forward+backward)
    int recompute; // recompute gelu | layernorm forward during model backward? 0|1|2
    // todo - if other functions need cpu scratch buffers in the future, reuse as generic scratch?
    int* workload_indices; // encoder_backward, B*T*num_c_groups (int)
    int4* bucket_info;     // encoder_backward, B*T*num_c_groups (int4) - size for worst case
    int use_mup; // use muP (maximum update) [1] or SP (standard) parametrization [0]
    float mup_width_mult; // muP width multiplier
    float mup_base_attn_mult; // base attention multiplier
} GPT2;

void gpt2_init_common(GPT2 *model) {
    // common inits outside of the model weights
    // memory lazily initialized in forward()
    model->acts_memory = NULL;
    model->inputs = NULL;
    model->targets = NULL;
    model->accumulated_mean_loss = NULL;
    model->cpu_losses = NULL;
    // the B,T params are determined and set, fixed on first batch in forward()
    model->batch_size = 0;
    model->seq_len = 0;
    model->mean_loss = -1.0f; // -1.0f designates no loss, set at end of forward()
    model->params_memory = NULL;
    // memory lazily initialized in backward()
    model->grads_memory = NULL;
    model->workload_indices = NULL; // on cpu, for encoder_backward
    model->bucket_info = NULL; // on cpu, for encoder_backward
    // memory lazily initialized in update()
    model->m_memory = NULL;
    model->v_memory = NULL;
    model->master_weights = NULL;
    // other default settings
    model->rng_state = 13371337 + multi_gpu_config.process_rank; // used in stochastic rounding
    model->use_master_weights = 1; // safe default: do keep master weights in fp32
    model->init_state = true;
    model->recompute = 1; // good default: recompute gelu but not layernorm
    model->gelu_fusion = 0; //deviceProp.major >= 9 ? 2 : 0; // default: off for now (default must match main())
    model->use_mup = 0; // default: use standard parametrization
    model->mup_width_mult = 1.0f; // default: no width multiplier
    model->mup_base_attn_mult = 1.0f; // default: no base attention multiplier
}

void gpt2_allocate_weights(GPT2 *model) {
    // fill in all the parameter tensor dimensions and types
    fill_in_parameter_sizes(model->param_elements, model->param_sizeof, model->config);
    model->num_parameters = 0;
    model->num_parameters_bytes = 0;
    for (int i = 0; i < NUM_PARAMETER_TENSORS; i++) {
        model->num_parameters += model->param_elements[i];
        model->num_parameters_bytes += model->param_elements[i] * model->param_sizeof[i];
    }
    // create memory for model parameters on the device
    assert(model->params_memory == nullptr);
    model->params_memory = malloc_and_point_parameters(&model->params, model->param_elements, model->param_sizeof);
}

void gpt2_allocate_state(GPT2 *model, int B, int T) {
    printf0("allocating %d MiB for parameter gradients\n", (int)round(model->num_parameters * sizeof(floatX) / (1024 * 1024)));
    assert(model->grads_memory == nullptr);
    model->grads_memory = malloc_and_point_parameters(&model->grads, model->param_elements, model->param_sizeof);

    // record the current B,T as well
    model->batch_size = B;
    model->seq_len = T;

    // allocate the space
    fill_in_activation_sizes(&model->acts, model->acts_specs, B, T, model->config, model->recompute);
    model->acts_memory = malloc_and_point_activations(model->acts_specs);
    // also create memory for caching inputs and targets
    cudaCheck(cudaMalloc((void**)&model->inputs, B * T * sizeof(int)));
    cudaCheck(cudaMalloc((void**)&model->targets, B * T * sizeof(int)));
    cudaCheck(cudaMalloc(((void**)&model->accumulated_mean_loss), sizeof(float)));
    cudaCheck(cudaMallocHost((void**)&model->cpu_losses, B * T * sizeof(float)));

    // initialise cpu scratch buffers for encoder backward
    size_t num_c_groups = CEIL_DIV(model->config.channels, (WARP_SIZE * x128::size));
    assert((size_t)(model->batch_size * model->seq_len) * num_c_groups < (1ULL<<31ULL)); // todo - maybe an issue for llama3-400B(?)
    model->workload_indices = (int*)mallocCheck(sizeof(int) * model->batch_size * model->seq_len * num_c_groups);
    model->bucket_info = (int4*)mallocCheck(sizeof(int4) * model->batch_size * model->seq_len * num_c_groups);

    size_t shard_num_parameters = multi_gpu_config.shard_num_parameters; // num parameters we are responsible for
    printf0("allocating %zu MiB for AdamW optimizer state m\n", (shard_num_parameters * sizeof(float)) >> 20);
    printf0("allocating %zu MiB for AdamW optimizer state v\n", (shard_num_parameters * sizeof(float)) >> 20);
    assert(model->m_memory == nullptr);
    assert(model->v_memory == nullptr);
    cudaCheck(cudaMalloc((void**)&model->m_memory, shard_num_parameters * sizeof(float)));
    cudaCheck(cudaMalloc((void**)&model->v_memory, shard_num_parameters * sizeof(float)));

    if (model->use_master_weights == 1) {
        assert(model->master_weights == nullptr);
        printf0("allocating %zu MiB for master copy of params\n", (shard_num_parameters * sizeof(float)) >> 20);
        cudaCheck(cudaMalloc((void**) &model->master_weights, shard_num_parameters * sizeof(float)));
    }

    size_t free, total;
    cudaCheck(cudaMemGetInfo(&free, &total));
    printf0("device memory usage: %zd MiB / %zd MiB\n", (total-free) / 1024 / 1024, total / 1024 / 1024);

    // give an estimate of the maximum batch size
    size_t bytes_per_sequence = 0;
    for (size_t i = 0; i < NUM_ACTIVATION_TENSORS; i++) {
        bytes_per_sequence += model->acts_specs[i].size * sizeof_dtype(model->acts_specs[i].type) / B;
    }
    printf0("memory per sequence: %zu MiB\n", bytes_per_sequence / 1024 / 1024);
    printf0(" -> estimated maximum batch size: %zu\n", B + free / bytes_per_sequence);
}

void gpt2_write_to_checkpoint(GPT2 *model, const char* checkpoint_path) {
    // write the model to a checkpoint file
    printf0("Writing model to %s\n", checkpoint_path);
    FILE *model_file = fopenCheck(checkpoint_path, "wb");
    // write the header first
    int model_header[256];
    memset(model_header, 0, sizeof(model_header));
    model_header[0] = 20240326; // magic number
    assert(PRECISION_MODE == PRECISION_FP32 || PRECISION_MODE == PRECISION_BF16);
    model_header[1] = PRECISION_MODE == PRECISION_FP32 ? 3 : 5; // version
    model_header[2] = model->config.max_seq_len;
    model_header[3] = model->config.vocab_size;
    model_header[4] = model->config.num_layers;
    model_header[5] = model->config.num_heads;
    model_header[6] = model->config.channels;
    model_header[7] = model->config.padded_vocab_size;
    fwriteCheck(model_header, sizeof(int), 256, model_file);
    // write the parameters
    device_to_file(model_file, model->params_memory, model->num_parameters_bytes,
                   IO_BUF_SIZE, main_stream);
    // close file, we're done
    fcloseCheck(model_file);
}

void gpt2_build_from_checkpoint(GPT2 *model, const char* checkpoint_path, bool weight_init=true) {
    // If weight_init is true, we will load the weights from this checkpoint .bin file
    // We sometimes want this to be false, if we are going to initialize these weights from
    // the master weights that are instead stored in the state .bin file.
    // In that case, this function mostly loads the model hyperparameters from the header.

    if (PRECISION_MODE == PRECISION_FP16) {
        // TODO for later perhaps, would require us dynamically converting the
        // model weights from fp32 to fp16 online, here in this function, or writing
        // the fp16 weights directly from Python, which we only do for fp32/bf16 atm.
        fprintf(stderr, "build_from_checkpoint() does not support fp16 right now.\n");
        exit(EXIT_FAILURE);
    }

    // read in model from a checkpoint file
    FILE *model_file = fopenCheck(checkpoint_path, "rb");
    int model_header[256];
    freadCheck(model_header, sizeof(int), 256, model_file);
    if (model_header[0] != 20240326) { printf("Bad magic model file\n"); exit(EXIT_FAILURE); }
    int version = model_header[1];
    if (!(version == 3 || version == 5)) {
        // 3 = fp32, padded vocab
        // 5 = bf16, padded vocab, layernorms also in bf16
        fprintf(stderr, "Bad version in model file\n");
        fprintf(stderr, "---> HINT: try to re-run `python train_gpt2.py`\n");
        exit(EXIT_FAILURE);
    }

    // check if the precision mode of the checkpoing matches the model precision
    if (weight_init) {
        if (PRECISION_MODE == PRECISION_BF16 && version != 5) {
            fprintf(stderr, "Precision is configured as BF16 but model at %s is not.\n", checkpoint_path);
            fprintf(stderr, "---> HINT: are you sure you're loading a _bf16.bin file?\n");
            exit(EXIT_FAILURE);
        }
        if (PRECISION_MODE == PRECISION_FP32 && version != 3) {
            fprintf(stderr, "Precision is configured as FP32 but model at %s is not.\n", checkpoint_path);
            fprintf(stderr, "---> HINT: to turn on FP32 you have to compile like: `make train_gpt2cu PRECISION=FP32`\n");
            fprintf(stderr, "---> HINT: are you sure you're loading a .bin file without any _bf16 in the name?\n");
            exit(EXIT_FAILURE);
        }
    }

    // read in hyperparameters
    model->config.max_seq_len = model_header[2];
    model->config.vocab_size = model_header[3];
    model->config.num_layers = model_header[4];
    model->config.num_heads = model_header[5];
    model->config.channels = model_header[6];
    model->config.padded_vocab_size = model_header[7];

    // allocate memory for the model parameters
    gpt2_allocate_weights(model);

    // read in the parameters if weight_init is true
    if (weight_init) {
        assert(model->params_memory != NULL);
        file_to_device(model->params_memory, model_file, model->num_parameters_bytes, IO_BUF_SIZE, main_stream);
    }
    fcloseCheck(model_file);

    // only return from this function once we are certain the params are ready on the GPU
    cudaCheck(cudaDeviceSynchronize());
}

<<<<<<< HEAD
void gpt2_build_from_random(GPT2 *model, int depth, int mup_width, int mup_coord_check) {
    // init random (training from scratch)

    int channels, num_heads;
    if (mup_coord_check) {
        // for the mup_coord_check, we use a small model
        depth = 2;
        num_heads = 2;
        channels = mup_width;
    } else {
        // follows GPT-2 sizes
        if      (depth == 6)  { channels = 384; num_heads = 6; } // gpt2-tiny (30M)
        else if (depth == 12) { channels = 768; num_heads = 12; } // gpt2 (124M)
        else if (depth == 24) { channels = 1024; num_heads = 16; } // gpt2-medium (350M)
        else if (depth == 36) { channels = 1280; num_heads = 20; } // gpt2-large (774M)
        else if (depth == 48) { channels = 1600; num_heads = 25; } // gpt2-xl (1558M)
        else { fprintf(stderr, "Unsupported depth for now\n"); exit(EXIT_FAILURE); }
    }
    // parameterize the size of gpt2 based only on the depth of the model (num_layers)
    model->config.num_layers = depth;
    model->config.channels = channels;
    model->config.num_heads = num_heads;
    model->config.max_seq_len = 1024;
    model->config.vocab_size = 50257;
    model->config.padded_vocab_size = 50304; // padded to 128
=======
void gpt2_set_hyperparameters(GPT2Config* config, const char* depth_str) {
    int depth = atoi(depth_str);
    assert(depth > 0); // atoi returns 0 if not a number
    int channels, num_heads;
    if      (depth == 6)  { channels = 384; num_heads = 6; }   // (unofficial) gpt2-tiny (30M)
    else if (depth == 12) { channels = 768; num_heads = 12; }  // gpt2 (124M)
    else if (depth == 24) { channels = 1024; num_heads = 16; } // gpt2-medium (350M)
    else if (depth == 36) { channels = 1280; num_heads = 20; } // gpt2-large (774M)
    else if (depth == 48) { channels = 1600; num_heads = 25; } // gpt2-xl (1558M)
    else if (depth == 60) { channels = 1920; num_heads = 30; } // (unofficial) 2.7B
    else if (depth == 72) { channels = 2880; num_heads = 30; } // (unofficial) 7.3B
    else if (depth == 84) { channels = 3456; num_heads = 36; } // (unofficial) 12.2B
    else { fprintf(stderr, "Unsupported GPT-2 depth: %d\n", depth); exit(EXIT_FAILURE); }
    config->num_layers = depth;
    config->channels = channels;
    config->num_heads = num_heads;
    config->max_seq_len = 1024;
}
>>>>>>> 29aacba1

void gpt3_set_hyperparameters(GPT2Config* config, const char* channels_str) {
    // we use channels instead of depth for GPT-3 because GPT-3 model depths are not one-to-one
    // note that our models are not necessarily identical to GPT-3 because
    // we use dense attention, not the alternating dense/banded attention of GPT-3
    int channels = atoi(channels_str);
    assert(channels > 0); // atoi returns 0 if not a number
    int depth, head_size;
    if      (channels == 384)   { depth = 6;  head_size = 64; }  // (unofficial) gpt3-tiny (31M)
    else if (channels == 768)   { depth = 12; head_size = 64; }  // gpt3-small (125M)
    else if (channels == 1024)  { depth = 24; head_size = 64; }  // gpt3-medium (350M)
    else if (channels == 1536)  { depth = 24; head_size = 96; }  // gpt3-large (760M)
    else if (channels == 2048)  { depth = 24; head_size = 128; } // gpt3-xl (1.3B) [heads fixed]
    else if (channels == 2560)  { depth = 32; head_size = 80; }  // gpt3-2.7B
    else if (channels == 4096)  { depth = 32; head_size = 128; } // gpt3-6.7B
    else if (channels == 5140)  { depth = 40; head_size = 128; } // gpt3-13B
    else if (channels == 12288) { depth = 96; head_size = 128; } // gpt3 (175B)
    else { fprintf(stderr, "Unsupported GPT-3 channels: %d\n", channels); exit(EXIT_FAILURE); }
    assert(channels % head_size == 0);
    config->num_layers = depth;
    config->channels = channels;
    config->num_heads = channels / head_size;
    config->max_seq_len = 2048; // NOTE: GPT-3 uses context length of 2048 tokens, up from 1024 in GPT-2
}

void gpt_build_from_descriptor(GPT2 *model, const char* descriptor) {
    // The model descriptor can be:
    // - legacy format "dX", where X is number, e.g. "d12". This creates GPT-2 model with 12 layers.
    // - new explicit format "gpt2:dX", same as above, e.g. "gpt2:d48" for GPT-2 with 48 layers.
    // - "gpt3:cX", where X is now the channel count, e.g. "gpt3:c768" is the smallest GPT-3 model.

    // check the valid prexies and dispatch to the right setup function
    assert(descriptor != NULL);
    size_t len = strlen(descriptor);
    if (len > 1 && descriptor[0] == 'd') {
        gpt2_set_hyperparameters(&model->config, descriptor + 1); // pass along the depth str without the 'd'
    } else if (len > 6 && strncmp(descriptor, "gpt2:d", 6) == 0) {
        gpt2_set_hyperparameters(&model->config, descriptor + 6); // pass along the depth str without the 'gpt2:d'
    } else if (len > 6 && strncmp(descriptor, "gpt3:c", 6) == 0) {
        gpt3_set_hyperparameters(&model->config, descriptor + 6); // pass along the channels str without the 'gpt3:c'
    } else {
        fprintf(stderr, "Unsupported model descriptor: %s\n", descriptor); exit(EXIT_FAILURE);
    }

    // both GPT-2 and GPT-3 use the same tokenizer with 50257 tokens
    model->config.vocab_size = 50257;
    model->config.padded_vocab_size = 50304; // padded to 128 for CUDA kernel efficiency

    gpt2_allocate_weights(model);

    // allocate and random init the memory for all the parameters with GPT-2 schema
    // weights ~N(0, 0.02), biases 0, c_proj weights ~N(0, 0.02/(2*L)**0.5)
    // NOTE: assuming all parameters are of the type floatX, could be relaxed later
    mt19937_state init_rng;
    manual_seed(&init_rng, 42);
    floatX* params_memory_cpu = (floatX*)mallocCheck(model->num_parameters_bytes);
    memset(params_memory_cpu, 0, model->num_parameters_bytes);
    // fill in all the weights with random values
    float residual_scale = 1.0f / sqrtf(2.0f * model->config.num_layers);
    // we have to init all these tensors exactly in the order that PyTorch initializes them
    // so that we can match them up and get correctness and exactly the same initial conditions
    size_t L = model->config.num_layers;
    size_t offset = 0;
    float mup_scale = sqrtf(model->mup_width_mult);
    float mup_scale_inv = 1.0f / mup_scale;
    for (int l = 0; l < L; l++) {
        offset = 0;
        for (int i = 0; i < NUM_PARAMETER_TENSORS; i++) {
            // the layernorm parameters are all initialized to 1
            if (l == 0 && (i == 2 || i == 8 || i == 14)) { // only at l = 0 to init these just once
                for (size_t j = 0; j < model->param_elements[i]; j++) {
                    params_memory_cpu[offset + j] = 1.0f;
                }
            }
            // weights tensors are handled here
            if ((l == 0 && (i == 0 || i == 1)) // only at l = 0, init the wte and wpe tensors
              || i == 4 || i == 6 || i == 10 || i == 12) {
                size_t n = model->param_elements[i];
                size_t layer_offset = 0;
                if (i == 0) {
                    // for wte tensor (padded vocab) override to init V instead of Vp rows
                    n = model->config.vocab_size * model->config.channels;
                }
                if (i == 4 || i == 6 || i == 10 || i == 12) {
                    // weight tensors, we are only initializing layer l
                    assert(n % L == 0);
                    n = n / L;
                    layer_offset = l * n;
                }
                // in GPT-2, the projections back into the residual stream are additionally
                // scaled by 1/sqrt(2*L) for training stability
                float scale = (i == 6 || i == 12) ? 0.02f * residual_scale : 0.02f;
                // --- muP ---
                scale = (model->use_mup && i != 0 && i != 1) ? mup_scale_inv*scale : scale;

                // okay let's draw the random numbers and write them
                float *fp32_buffer = (float*)mallocCheck(n * sizeof(float));
                normal_(fp32_buffer, n, 0.0f, scale, &init_rng);
                for (size_t j = 0; j < n; j++) {
                    params_memory_cpu[offset + layer_offset + j] = (floatX)fp32_buffer[j];
                }
                // --- muP ---
                if (model->use_mup && i == 4) {  // qkv weights, init q with 0.0
                    assert(n % 3 == 0);
                    n = n / 3;
                    for (size_t j = 0; j < n; j++) {
                        params_memory_cpu[offset + layer_offset + j] = 0.0f;
                    }
                }
                // --- muP ---
                if (model->use_mup && i == 0) {  // set readout/embedding to all 0.
                    for (size_t j = 0; j < n; j++) {
                        params_memory_cpu[offset + layer_offset + j] = 0.f;
                    }
                }
                free(fp32_buffer);
            }
            offset += model->param_elements[i];
        }
    }

    // copy them to GPU
    cudaCheck(cudaMemcpy(model->params_memory, params_memory_cpu, model->num_parameters_bytes, cudaMemcpyHostToDevice));
    free(params_memory_cpu);
}

// propagate inputs through the network to produce logits.
// right now, this function is fully synchronous with the host
void gpt2_forward(GPT2 *model, const int* inputs, size_t B, size_t T, int step, float* coord_check_data) {
    NVTX_RANGE_FN();
    // we must be careful and use size_t instead of int, otherwise
    // we could overflow int. E.g. l * B * NH * T * T overflows int at B 16.

    // ensure the model was initialized or error out
    if (model->params_memory == NULL) {
        printf("Error: model was not initialized properly.\n");
        exit(EXIT_FAILURE);
    }

    // convenience parameters
    const size_t V = model->config.vocab_size;
    const size_t Vp = model->config.padded_vocab_size;
    const size_t L = model->config.num_layers;
    const size_t NH = model->config.num_heads;
    const size_t C = model->config.channels;

    // validate B,T are not larger than the values used at initialisation
    // (smaller B,T are okay for inference only)
    if (B > model->batch_size || T > model->seq_len) {
        printf("Model: B=%d T=%d, Desired: B=%d T=%d\n", model->batch_size, model->seq_len, (int)B, (int)T);
        exit(EXIT_FAILURE);
    }

    // copy inputs/targets to the model
    cudaCheck(cudaMemcpy(model->inputs, inputs, B * T * sizeof(int), cudaMemcpyHostToDevice));
    // validate inputs, all indices must be in the range [0, V)
    // we can do this while the copies are already underway
    tokenCheck(inputs, B*T, V);

    int cc_cnt = step * (3 + model->config.num_layers * 8);
    if (coord_check_data != NULL && step >= 4) {
        char filename[100];
        sprintf(filename, "usemup=%d_width=%d_coord_check_data.bin", model->use_mup, model->config.channels);
        FILE *f = fopen(filename, "wb");
        fwrite(coord_check_data, sizeof(float), cc_cnt, f);
        fclose(f);
        exit(EXIT_SUCCESS);
    }

    // forward pass
    ParameterTensors params = model->params; // for brevity
    ActivationTensors acts = model->acts;
    encoder_forward(acts.encoded, model->inputs, params.wte, params.wpe, B, T, C, coord_check_data, cc_cnt++, main_stream); // encoding goes into residual[0]

    // first layernorm isn't fused
    layernorm_forward((model->recompute < 2) ? acts.ln1 : acts.lnf, acts.ln1_mean, acts.ln1_rstd, acts.encoded, params.ln1w, params.ln1b, B, T, C, coord_check_data, cc_cnt++, main_stream);

    for (int l = 0; l < L; l++) {
        NvtxRange layer_range("Layer", l);

        floatX* residual = l == 0 ? acts.encoded : acts.residual3 + (l-1) * B * T * C;

        // get the pointers of the weights for this layer
        floatX* l_qkvw = params.qkvw + l * 3*C * C;
        floatX* l_qkvb = params.qkvb + l * 3*C;
        floatX* l_attprojw = params.attprojw + l * C * C;
        floatX* l_attprojb = params.attprojb + l * C;
        floatX* l_ln2w = params.ln2w + l * C;
        floatX* l_ln2b = params.ln2b + l * C;
        floatX* l_fcw = params.fcw + l * 4*C * C;
        floatX* l_fcb = params.fcb + l * 4*C;
        floatX* l_fcprojw = params.fcprojw + l * C * 4*C;
        floatX* l_fcprojb = params.fcprojb + l * C;

        // get the pointers of the activations for this layer
        floatX* l_ln1 = (model->recompute < 2) ? acts.ln1 + l * B * T * C : acts.lnf;
        floatX* l_qkvr = acts.qkvr + l * B * T * 3*C;
        floatX* l_atty = acts.atty + l * B * T * C;
        floatX* l_residual2 = acts.residual2 + l * B * T * C;
        floatX* l_ln2 = (model->recompute < 2) ? acts.ln2 + l * B * T * C : acts.lnf;
        float* l_ln2_mean = acts.ln2_mean + l * B * T;
        float* l_ln2_rstd = acts.ln2_rstd + l * B * T;
        floatX* l_fch = acts.fch + l * B * T * 4*C;
        // reuse the same activation buffer at each layer, as we'll re-compute the gelu during backward
        // very useful because we dramatically reduce VRAM usage, and may be able to fit larger batch size
        floatX* l_fch_gelu = (model->recompute < 1) ? acts.fch_gelu + l * B * T * 4*C : acts.fch_gelu;
        floatX* l_residual3 = acts.residual3 + l * B * T * C;
        floatX* scratch = (floatX*)acts.output; // used for non-cudnn attention, fcproj, attproj, etc.

        // now do the forward pass
        #ifdef ENABLE_CUDNN
        float* l_att = (float*)acts.att + l * B * NH * T; // cuDNN needs a smaller FP32 tensor
        matmul_forward_cublaslt(l_qkvr, l_ln1, l_qkvw, l_qkvb, B, T, C, 3*C, main_stream, coord_check_data, &cc_cnt);
        attention_forward_cudnn(l_atty, (float*)l_att, l_qkvr, B, T, NH, C, model->use_mup, model->mup_base_attn_mult, main_stream);
        #else
        floatX* l_att = acts.att + l * B * NH * T * T;
        if (T != model->seq_len) { // unused parts of attention buffer must be zeroed (T-dependent)
            cudaCheck(cudaMemset(l_att, 0, B * NH * T * T * sizeof(floatX)));
        }
        // these are only needed as scratchpads for the forward pass, but
        // need not be stored for backward
        matmul_forward_cublaslt(scratch, l_ln1, l_qkvw, l_qkvb, B, T, C, 3*C, main_stream, coord_check_data, &cc_cnt);
        attention_forward(l_atty, l_qkvr, l_att, scratch, B, T, C, NH, model->use_mup, model->mup_base_attn_mult, coord_check_data, cc_cnt++, main_stream);
        #endif

        matmul_forward_cublaslt(scratch, l_atty, l_attprojw, l_attprojb, B, T, C, C, main_stream, coord_check_data, &cc_cnt);
        fused_residual_forward5(l_residual2, l_ln2, l_ln2_mean, l_ln2_rstd, residual, scratch, l_ln2w, l_ln2b, B*T, C, 0., 0., coord_check_data, cc_cnt++, main_stream);
        matmul_forward_cublaslt(l_fch_gelu, l_ln2, l_fcw, l_fcb, B, T, C, 4*C, main_stream, coord_check_data, &cc_cnt, l_fch, model->gelu_fusion);
        matmul_forward_cublaslt(scratch, l_fch_gelu, l_fcprojw, l_fcprojb, B, T, 4*C, C, main_stream, coord_check_data, &cc_cnt);
        // OK, fusion across blocks.
        if(l+1 != L) {
            floatX* l_ln1 = (model->recompute < 2) ? acts.ln1 + (l + 1) * B * T * C : acts.lnf;
            float* l_ln1_mean = acts.ln1_mean + (l + 1) * B * T;
            float* l_ln1_rstd = acts.ln1_rstd + (l + 1) * B * T;
            const floatX* l_ln1w = params.ln1w + (l + 1) * C;
            const floatX* l_ln1b = params.ln1b + (l + 1) * C;
            fused_residual_forward5(l_residual3, l_ln1, l_ln1_mean, l_ln1_rstd, l_residual2, scratch, l_ln1w, l_ln1b,
                                    B * T, C, 0., 0., coord_check_data, cc_cnt++, main_stream);
        } else {
            fused_residual_forward5(l_residual3, acts.lnf, acts.lnf_mean, acts.lnf_rstd, l_residual2, scratch,
                                    params.lnfw, params.lnfb,
                                    B * T, C, model->use_mup, 1. / model->mup_width_mult, coord_check_data, cc_cnt++, main_stream);
        }
    }

    matmul_forward_cublaslt(acts.output, acts.lnf, params.wte, NULL, B, T, C, Vp, main_stream, coord_check_data, &cc_cnt);
    cudaCheck(cudaDeviceSynchronize());
}


// Forwards both the model and the loss and is used for validation splits and evals.
// In particular it populates cpu_losses with loss at each token.
// Some of the evals (e.g. HellaSwag) require the per-token losses, which are produced here.
float gpt2_validate(GPT2 *model, const int* inputs, const int* targets, size_t B, size_t T) {
    assert(targets != NULL);
    // forward the model itself
    gpt2_forward(model, inputs, B, T, -1, NULL);
    // convenience shortcuts, size_t instead of int so that pointer arithmetics don't overflow
    const size_t V = model->config.vocab_size;
    const size_t Vp = model->config.padded_vocab_size;

    NvtxRange classifier_and_loss_range("classifier_and_loss");
    ActivationTensors acts = model->acts;
    float mean_loss = 0.0f;
    // fused classifier: does the forward pass and first part of the backward pass
    const float dloss = 1.0f / (B * T); // results in the uniform average loss over all elements
    // note: we don't need to generate dlogits here
    cudaCheck(cudaMemset(acts.losses, 0, B*T*sizeof(float)));
    cudaCheck(cudaMemcpy(model->targets, targets, B * T * sizeof(int), cudaMemcpyHostToDevice));
    tokenCheck(targets, B*T, V); // while the memcpy is underway, validate the targets
    fused_classifier(acts.output, acts.losses, dloss, model->targets, B, T, V, Vp, False, main_stream);
    cudaCheck(cudaMemcpy(model->cpu_losses, acts.losses, B * T * sizeof(float), cudaMemcpyDeviceToHost));
    for (int i = 0; i < B*T; i++) {
        mean_loss += model->cpu_losses[i];
    }
    mean_loss /= B*T;
    cudaCheck(cudaDeviceSynchronize());
    return mean_loss;
}

void gpt2_backward_and_reduce(GPT2 *model, int* inputs, const int* targets, int grad_accum_steps, int micro_step) {
    if(model->grads_memory == nullptr) {
        fprintf(stderr, "Need to allocate gradients before backward");
        exit(EXIT_FAILURE);
    }
    NVTX_RANGE_FN();
    bool last_step = micro_step == grad_accum_steps - 1;
    // on the first micro-step zero the gradients, as we're about to += accumulate into them
    if (micro_step == 0) {
        // there are currently two state vars during the gradient accumulation inner loop:
        // 1) the losses accumulate += into acts.losses, reset here
        // 2) the gradients accumulate += into grads_memory, reset here
        cudaCheck(cudaMemsetAsync(model->acts.losses, 0, model->batch_size * model->seq_len * sizeof(float), main_stream));
        cudaCheck(cudaMemsetAsync(model->grads_memory, 0, model->num_parameters * sizeof(floatX), main_stream));
    }

    // convenience shortcuts, size_t instead of int so that pointer arithmetics don't overflow
    const size_t B = model->batch_size;
    const size_t T = model->seq_len;
    const size_t V = model->config.vocab_size;
    const size_t Vp = model->config.padded_vocab_size;
    const size_t L = model->config.num_layers;
    const size_t NH = model->config.num_heads;
    const size_t C = model->config.channels;

    ParameterTensors params = model->params; // for brevity
    ParameterTensors grads = model->grads;
    ActivationTensors acts = model->acts;

    // accumulate the losses inside acts.losses, and kick off the backward pass inside the fused classifier
    NvtxRange classifier_and_loss_range("classifier_and_loss");
    const float dloss = 1.0f / (float)(B * T * grad_accum_steps); // results in the uniform average loss over all elements
    cudaCheck(cudaMemcpy(model->targets, targets, B * T * sizeof(int), cudaMemcpyHostToDevice));
    tokenCheck(targets, B*T, V);
    fused_classifier(acts.output, acts.losses, dloss, model->targets, B, T, V, Vp, True, main_stream);

    // backward pass: go in the reverse order of the forward pass, and call backward() functions

    // reset residual stream gradients (put here to work with gradient accumulation)
    floatX* dresidual = (floatX*)model->acts.scratch_btc; // the main buffer holding the gradient in the backward pass
    cudaCheck(cudaMemset(dresidual, 0, B * T * C * sizeof(floatX)));

    // re-use the output buffer of the forward pass as a scratchpad during backward pass
    float*  scratchF = (float*)acts.output;
    floatX* scratchX = (floatX*)acts.output;

    // we kick off the chain rule by filling in dlosses with 1.0f/(B*T)
    // this was done in the fused classifier kernel as last step of forward pass
    // technically that is a small, inline backward() pass of calculating
    // total, final loss as the mean over all losses over all (B,T) positions in the batch
    // next: backward the classifier matmul
    matmul_backward(model->acts.scratch_bt4c, grads.wte, NULL, acts.output, acts.lnf, params.wte, NULL, B, T, C, Vp, main_stream);
    // backward the final layernorm
    floatX* residual = acts.residual3 + (L-1) * B * T * C; // last residual is in residual3
    layernorm_backward(dresidual, grads.lnfw, grads.lnfb, scratchF, model->acts.scratch_bt4c, residual, params.lnfw, acts.lnf_mean, acts.lnf_rstd, B, T, C, model->use_mup, model->mup_width_mult, main_stream);

    // from this point on, we no longer need the values stored in the last residual, so we can reuse that memory as generic
    // scratch for backward computations
    floatX* dl_btc = residual;

    // now backward all the layers
    for (int l = L-1; l >= 0; l--) {
        NvtxRange layer_range("Layer", l);

        residual = l == 0 ? acts.encoded : acts.residual3 + (l-1) * B * T * C;

        // get the pointers of the weights for this layer
        floatX* l_ln1w = params.ln1w + l * C;
        floatX* l_ln1b = params.ln1b + l * C;
        floatX* l_qkvw = params.qkvw + l * 3*C * C;
        floatX* l_attprojw = params.attprojw + l * C * C;
        floatX* l_ln2w = params.ln2w + l * C;
        floatX* l_ln2b = params.ln2b + l * C;
        floatX* l_fcw = params.fcw + l * 4*C * C;
        floatX* l_fcprojw = params.fcprojw + l * C * 4*C;
        // get the pointers of the gradients of the weights for this layer
        floatX* dl_ln1w = grads.ln1w + l * C;
        floatX* dl_ln1b = grads.ln1b + l * C;
        floatX* dl_qkvw = grads.qkvw + l * 3*C * C;
        floatX* dl_qkvb = grads.qkvb + l * 3*C;
        floatX* dl_attprojw = grads.attprojw + l * C * C;
        floatX* dl_attprojb = grads.attprojb + l * C;
        floatX* dl_ln2w = grads.ln2w + l * C;
        floatX* dl_ln2b = grads.ln2b + l * C;
        floatX* dl_fcw = grads.fcw + l * 4*C * C;
        floatX* dl_fcb = grads.fcb + l * 4*C;
        floatX* dl_fcprojw = grads.fcprojw + l * C * 4*C;
        floatX* dl_fcprojb = grads.fcprojb + l * C;
        // get the pointers of the activations for this layer
        floatX* l_ln1 = (model->recompute < 2) ? acts.ln1 + l * B * T * C : acts.lnf;
        float* l_ln1_mean = acts.ln1_mean + l * B * T;
        float* l_ln1_rstd = acts.ln1_rstd + l * B * T;
        floatX* l_qkvr = acts.qkvr + l * B * T * 3*C;
        floatX* l_atty = acts.atty + l * B * T * C;
        floatX* l_residual2 = acts.residual2 + l * B * T * C;
        floatX* l_ln2 = (model->recompute < 2) ? acts.ln2 + l * B * T * C : acts.lnf;
        float* l_ln2_mean = acts.ln2_mean + l * B * T;
        float* l_ln2_rstd = acts.ln2_rstd + l * B * T;
        floatX* l_fch_pre_gelu = acts.fch + l * B * T * 4*C;
        floatX* l_fch_gelu = (model->recompute < 1) ? acts.fch_gelu + l * B * T * 4*C : acts.fch_gelu;
        // get the pointers of the gradients of the activations for this layer
        // notice that there is no l *, because we just have a single copy, and keep
        // re-using this memory in every Transformer block as we calculate backward pass

        floatX* dl_bt4c = (floatX*)model->acts.scratch_bt4c;

        // start the backward pass for this layer
        if(model->recompute >= 1) {
            // recompute >= 1 means we recompute gelu. in this case,
            // l_fch_gelu is just a buffer, so re-compute the gelu from l_fch here
            gelu_forward(l_fch_gelu, l_fch_pre_gelu, B*T*4*C, NULL, 0, main_stream);
        }
        matmul_backward(dl_bt4c, dl_fcprojw, dl_fcprojb, dresidual, l_fch_gelu, l_fcprojw, scratchF, B, T, 4*C, C, main_stream, l_fch_pre_gelu, model->gelu_fusion);
        if(model->recompute >= 2) {
            // same as gelu above, l_ln1 and l_ln2 are just buffers if recompute >= 2, recompute them here on demand
            layernorm_forward(l_ln2, l_ln2_mean, l_ln2_rstd, l_residual2, l_ln2w, l_ln2b, B, T, C, NULL, 0, main_stream);
        }
        matmul_backward(dl_btc, dl_fcw, dl_fcb, dl_bt4c, l_ln2, l_fcw, scratchF, B, T, C, 4 * C, main_stream);
        // layernorm backward does += to the dresidual, so it correctly accumulates grad from the MLP block above
        layernorm_backward(dresidual, dl_ln2w, dl_ln2b, scratchF, dl_btc, l_residual2, l_ln2w, l_ln2_mean, l_ln2_rstd, B, T, C, 0., 0., main_stream);
        matmul_backward(dl_btc, dl_attprojw, dl_attprojb, dresidual, l_atty, l_attprojw, scratchF, B, T, C, C, main_stream);

        #ifdef ENABLE_CUDNN
        float* l_att = (float*)acts.att + l * B * NH * T; // cuDNN needs a smaller FP32 tensor
        attention_backward_cudnn(dl_bt4c, dl_btc, l_qkvr, l_atty, (float*)l_att, B, T, NH, C, model->use_mup, model->mup_base_attn_mult, main_stream);
        #else
        floatX* l_att = acts.att + l * B * NH * T * T;
        // we need B x T x (4)C buffers. l_atty and l_fch aren't needed anymore at this point, so reuse their memory
        floatX* buffer_a = l_atty;
        floatX* buffer_b = l_fch_pre_gelu;        // this is B x T x 4C, so even larger than what we need
        attention_backward(dl_bt4c, buffer_b, scratchX, buffer_a, dl_btc, l_qkvr, l_att, B, T, C, NH, model->use_mup, model->mup_base_attn_mult, main_stream);
        #endif
        if(model->recompute >= 2) {
            layernorm_forward(l_ln1, l_ln1_mean, l_ln1_rstd, residual, l_ln1w, l_ln1b, B, T, C, NULL, 0, main_stream);
        }
        // QKV parameter gradients
        matmul_backward(dl_btc, dl_qkvw, dl_qkvb, dl_bt4c, l_ln1, l_qkvw, scratchF, B, T, C, 3 * C, main_stream);
        // layernorm backward does += to dresidual, so it correctly accumulates gradient for the Attention block above
        layernorm_backward(dresidual, dl_ln1w, dl_ln1b, scratchF, dl_btc, residual, l_ln1w, l_ln1_mean, l_ln1_rstd, B, T, C, 0., 0., main_stream);

        // Accumulate gradients from this layer in a background stream.
        if(last_step) {
            floatX* const pointers[] = {
                dl_ln1w, dl_ln1b,
                dl_qkvw, dl_qkvb,
                dl_attprojw, dl_attprojb,
                dl_ln2w, dl_ln2b,
                dl_fcw, dl_fcb,
                dl_fcprojw, dl_fcprojb
            };
            const size_t nelem[] = {
                C, C,
                3 * C * C, 3 * C,
                C * C, C,
                C, C,
                4 * C * C, 4 * C,
                C * 4 * C, C
            };
            multi_gpu_async_reduce_gradient(pointers, nelem, &multi_gpu_config, main_stream);
        }
    }
    encoder_backward(grads.wte, grads.wpe, scratchX, model->workload_indices, model->bucket_info,
                     dresidual, model->inputs, inputs, B, T, C, random_u32(&model->rng_state), main_stream);

    // Aggregate all gradients that are not part of the transformer blocks
    if(last_step) {
        // reduce all the losses within the current GPU (across all microsteps)
        global_sum_deterministic(model->accumulated_mean_loss, acts.losses, B*T, main_stream);
        // reduce loss across GPUs to a single, final float across all microsteps and GPUs
        #if MULTI_GPU
        ncclCheck(ncclAllReduce(model->accumulated_mean_loss, model->accumulated_mean_loss, sizeof(float), ncclFloat, ncclAvg, multi_gpu_config.nccl_comm, main_stream));
        #endif
        cudaCheck(cudaMemcpyAsync(&model->mean_loss, model->accumulated_mean_loss, sizeof(float), cudaMemcpyDeviceToHost, main_stream));
        // reduce the gradients for non-transformer block parameters
        floatX* const pointers[] = {grads.wte, grads.wpe, grads.lnfw, grads.lnfb};
        const size_t nelem[] = {Vp * C, T * C, C, C};
        multi_gpu_async_reduce_gradient(pointers, nelem, &multi_gpu_config, main_stream);
    }

    cudaCheck(cudaDeviceSynchronize());
    if(last_step) {
        model->mean_loss /= B*T*grad_accum_steps;
    } else {
        model->mean_loss = -1.f; // no loss available yet
    }
}

// Gets the offset of a specific tensor for a specific layer in the GPT2 model
// layer_id is ignored for weights that are not part of a transformer block
ShardInfo gpt2_get_tensor_at_layer(const GPT2 *model, int layer_id, int param_tensor_id) {
    // first offset our way to the parameter tensor start
    ptrdiff_t offset = 0;
    for (int i = 0; i < param_tensor_id; i++) {
        offset += (ptrdiff_t)model->param_elements[i];
    }
    size_t size = model->param_elements[param_tensor_id] ;
    // if we are in the transformer block, we need to additionally offset by the layer id
    if(2 <= param_tensor_id && param_tensor_id <= 13) {
        size /= model->config.num_layers;
        offset += (ptrdiff_t)(layer_id * size);
    }
    return {offset, size};
}

float gpt2_calculate_grad_norm(GPT2 *model, MultiGpuConfig* multi_gpu_config) {
    NVTX_RANGE_FN();
    floatX* grads_memory = (floatX*)model->grads_memory;

    // repurposing this buffer (which isn't needed now) to write grad norm into it
    float* grad_norm_squared = (float*)model->acts.output;
    float grad_norm_squared_cpu = 0.0f;

    int num_slices[2] = {1, model->config.num_layers};
    int max_num_block_sums = get_max_num_block_sums(num_slices, 2);
    if (multi_gpu_config->zero_stage == 1) {
        // because of the ncclReduceScatter() in backward,
        // grads_memory only contains the averaged gradients at the local shards,
        // so we only calculate the grad norm at the grads_memory belonging to the local shards
        for (int i = 0; i < NUM_PARAMETER_TENSORS; i++) {
            ShardInfo tensor = gpt2_get_tensor_at_layer(model, 0, i);
            ShardInfo shard = multi_gpu_get_shard_offset(tensor.size, multi_gpu_config, 1);
            ptrdiff_t offset = tensor.offset + shard.offset;
            bool is_first_pass = (i == 0);
            if((i < 2 || i > 13)) {
                global_norm_squared(grad_norm_squared, grads_memory + offset, shard.size, 0, 1,
                                    max_num_block_sums, is_first_pass, main_stream);
            } else {
                global_norm_squared(grad_norm_squared, grads_memory + offset, shard.size, tensor.size, model->config.num_layers,
                                    max_num_block_sums, is_first_pass, main_stream);
            }
        }
        global_sum_deterministic(grad_norm_squared, grad_norm_squared, max_num_block_sums, main_stream);
#if MULTI_GPU
        // further sum the (partial) squared norm across all GPUs
        ncclCheck(ncclAllReduce(grad_norm_squared, grad_norm_squared, sizeof(float), ncclFloat, ncclSum, multi_gpu_config->nccl_comm, main_stream));
#endif
    } else {
        // in regular DDP, backward has averaged the gradients across all GPUs
        // so each GPU can compute the squared norm over the whole grad vector, with no added comms needed
        global_norm_squared(grad_norm_squared, grads_memory, model->num_parameters, 0, 1, max_num_block_sums, true, main_stream);
        global_sum_deterministic(grad_norm_squared, grad_norm_squared, max_num_block_sums, main_stream);
    }
    cudaCheck(cudaMemcpy(&grad_norm_squared_cpu, grad_norm_squared, sizeof(float), cudaMemcpyDeviceToHost));
    float grad_norm_cpu = sqrtf(grad_norm_squared_cpu);
    return grad_norm_cpu;
}

void gpt2_update(GPT2 *model, float learning_rate, float beta1, float beta2, float eps, float weight_decay, float grad_scale, int t,
                 MultiGpuConfig* multi_gpu_config, bool init_from_master_only=false) {
    // update the model parameters using the AdamW optimizer
    // keep in mind that optimizer sharding (ZeRO-1) assigns different parameters to different GPUs
    // so we may not be responsible for the entire parameter tensor
    // also, this function was very simple a while back but become very complex, only because we want to
    // selectively weight decay some, but not all tensors :(
    // TODO: revisit and probably refactor this entire function
    NVTX_RANGE_FN();
    if(model->grads_memory == nullptr || model->m_memory == nullptr || model->v_memory == nullptr) {
        fprintf(stderr, "Need to allocate optimizer state before update");
        exit(EXIT_FAILURE);
    }

    bool init_state = model->init_state;
    if(init_state) {
        model->init_state = false;
        NvtxRange rng("InitOpt");
        cudaCheck(cudaMemset(model->m_memory, 0, multi_gpu_config->shard_num_parameters * sizeof(float)));
        cudaCheck(cudaMemset(model->v_memory, 0, multi_gpu_config->shard_num_parameters * sizeof(float)));
    }

    // save RNG state at this point so we can round from master weights identically when restoring from a checkpoint
    model->rng_state_last_update = model->rng_state;

    // AdamW update
    // handle adamw for all the transformer blocks
    for (int i = 0; i < NUM_PARAMETER_TENSORS; i++) {
        // generate a unique seed for each tensor
        unsigned int seed = random_u32(&model->rng_state);

        int num_layers = model->config.num_layers;
        if((i < 2 || i > 13)) {
            num_layers = 1;
        }

        ShardInfo tensor = gpt2_get_tensor_at_layer(model, 0, i);
        ShardInfo shard = multi_gpu_get_shard_offset(tensor.size, multi_gpu_config, 1);
        ptrdiff_t local_offset_full = tensor.offset + shard.offset;
        ptrdiff_t local_offset_partial = tensor.offset / multi_gpu_config->num_processes;

        // we only want to weight decay the 2D tensors and leave all 1D tensors alone
        // in particular this also decays the embedding weights, but this is ok:
        // - the token embeddings are weight shared and participate in the final projection to logits
        // - the position embeddings actively participate at every forward/backward pass
        float wd = (i == 0 || i == 1 || i == 4 || i == 6 || i == 10 || i == 12) ? weight_decay : 0.0f;
        float lr = learning_rate;

        // --- mup ---
        if (model->use_mup && (i == 4 || i == 6 || i == 10 || i == 12)) {
            wd *= model->mup_width_mult;
            lr /= model->mup_width_mult;
        }

        floatX* param_ptr = (floatX*)model->params_memory + local_offset_full;
        floatX* grad_ptr = (floatX*)model->grads_memory + local_offset_full;

        ptrdiff_t opt_state_offset = multi_gpu_config->zero_stage < 1 ?  local_offset_full : local_offset_partial;
        float* m_ptr = model->m_memory + opt_state_offset;
        float* v_ptr = model->v_memory + opt_state_offset;
        float* master_ptr = nullptr;
        if (model->master_weights != nullptr) { master_ptr = model->master_weights + opt_state_offset; }
        if(init_state && model->master_weights != nullptr ) {
            size_t grid_size = CEIL_DIV(shard.size, 512);
            copy_and_cast_kernel<<<dim3(grid_size, num_layers), 512, 0, main_stream>>>(master_ptr, param_ptr, shard.size,
                                                                     shard.size, tensor.size);
            cudaCheck(cudaGetLastError());
        }

<<<<<<< HEAD
        // ok finally call the kernel
        adamw_update(param_ptr, master_ptr, grad_ptr,
                     m_ptr, v_ptr,
                     shard.size, tensor.size, tensor.size, shard.size, num_layers,
                     lr,
                     beta1, beta2, t, eps, wd, grad_scale, seed, main_stream);
        cudaCheck(cudaGetLastError());
=======
        if (init_from_master_only) {
            // when resuming training from a checkpoint with master weights (allows changing precision)
            init_from_master(param_ptr, master_ptr, shard.size, tensor.size, shard.size, num_layers, seed, main_stream);
        } else {
            // ok finally call the kernel to update the weights with AdamW
            adamw_update(param_ptr, master_ptr, grad_ptr,
                        m_ptr, v_ptr,
                        shard.size, tensor.size, tensor.size, shard.size, num_layers,
                        learning_rate,
                        beta1, beta2, t, eps, wd, grad_scale, seed, main_stream);
        }
>>>>>>> 29aacba1

        if (multi_gpu_config->zero_stage == 1) {
#if MULTI_GPU
            ncclCheck(ncclGroupStart());
            for(int l = 0; l < num_layers; ++l) {
                // gather updated shards of model->params_memory from each process
                ncclCheck(ncclAllGather(param_ptr + l * tensor.size,
                                        (floatX*) model->params_memory + tensor.offset + l * tensor.size,
                                        shard.size, ncclFloatX,
                                        multi_gpu_config->nccl_comm, multi_gpu_config->nccl_stream));
            }
            ncclCheck(ncclGroupEnd());
#endif
        }
    }

    cudaCheck(cudaDeviceSynchronize());
}

float gpt2_estimate_mfu(GPT2 *model, int num_tokens, float dt) {
    /*
    Estimate model flops utilization (MFU)
    ref: Section 2.1 of https://arxiv.org/pdf/2001.08361
    Note: Ideally, the N here would be only the parameters that actually
    participate in matrix multiplications. In this N, we are over-estimating by
    including LayerNorm params, biases, and the position embedding weights,
    but these are very small terms. Also keep in mind that we would want to exclude
    the token embedding weights, but in GPT-2 these are weight shared, so they
    participate in the classifier matmul, so they are correct to be included in N.
    Note 2: The first term (6 * N) in flops_per_token is all weight matmuls, the
    second is the attention matmul, which is also usually a small contribution.
    */
    size_t N = model->num_parameters;
    int L = model->config.num_layers;
    int C = model->config.channels;
    int T = model->seq_len;
    size_t flops_per_token = 6 * N + (size_t)6 * L * C * T;
    size_t flops_per_step = flops_per_token * num_tokens;
    // express our flops throughput as ratio of A100 bfloat16 peak flops
    float flops_achieved = (float)flops_per_step * (1.0f / dt); // per second
    float flops_promised = get_flops_promised(deviceProp.name, PRECISION_MODE) * 1e12f;
    if(flops_promised < 0) {
        return -1.f;   // don't know
    }
    float mfu = flops_achieved / flops_promised;
    return mfu;
}

void gpt2_free(GPT2 *model) {
    cudaFreeCheck(&model->params_memory);
    cudaFreeCheck(&model->grads_memory);
    cudaFreeCheck(&model->m_memory);
    cudaFreeCheck(&model->v_memory);
    cudaFreeCheck(&model->master_weights);
    cudaFreeCheck(&model->acts_memory);
    cudaFreeCheck(&model->inputs);
    cudaFreeCheck(&model->targets);
    cudaFreeCheck(&model->accumulated_mean_loss);
    cudaCheck(cudaFreeHost(model->cpu_losses));
    free(model->workload_indices);
    free(model->bucket_info);
}

// ----------------------------------------------------------------------------
// common init & free code for all of train/test/profile

void common_start(bool override_enable_tf32 = true, bool print_device_info = true) {

    // get CUDA device infos
    cudaCheck(cudaGetDeviceProperties(&deviceProp, multi_gpu_config.local_device_idx));
    if (print_device_info) {
        printf("[System]\n");
        printf("Device %d: %s\n", multi_gpu_config.local_device_idx, deviceProp.name);
    }

    // set up the cuda streams. atm everything is on the single main stream
    cudaCheck(cudaStreamCreate(&main_stream));
    nvtxNameCudaStreamA(main_stream, "main stream");

    // set up cuBLAS and cuBLASLt
    cublasCheck(cublasLtCreate(&cublaslt_handle));
    cudaCheck(cudaMalloc(&cublaslt_workspace, cublaslt_workspace_size));

    // TF32 precision is equivalent to torch.set_float32_matmul_precision('high')
    bool enable_tf32 = PRECISION_MODE == PRECISION_FP32 && deviceProp.major >= 8 && override_enable_tf32;
    cublas_compute = enable_tf32 ? CUBLAS_COMPUTE_32F_FAST_TF32 : CUBLAS_COMPUTE_32F;

    #ifdef ENABLE_CUDNN
    create_cudnn();
    #endif
}

void common_free(GPT2 &model) {
    cudaCheck(cudaStreamDestroy(main_stream));
    cudaCheck(cudaFree(cublaslt_workspace));
    cublasCheck(cublasLtDestroy(cublaslt_handle));
    #ifdef ENABLE_CUDNN
    destroy_cudnn();
    #endif
}


void save_state(const char* filename, int step, GPT2* model, DataLoader* loader) {
    printf("Writing state to %s\n", filename);
    FILE *state_file = fopenCheck(filename, "wb");
    int state_header[256];
    memset(state_header, 0, sizeof(state_header));
    // basic identifying information
    state_header[0] = 20240527; // magic number
    state_header[1] = 1; // version number
    state_header[2] = multi_gpu_config.num_processes; // number of processes
    state_header[3] = multi_gpu_config.process_rank; // rank of this process
    state_header[4] = model->use_master_weights;  // whether we're using fp32 master weights
    state_header[5] = loader->should_shuffle; // shuffle state of the dataloader
    // int main state, start at 10 to leave some padding
    state_header[10] = step; // step of the optimization
    // model rng state, start at 20 to leave some padding
    *((unsigned long long*)&state_header[20]) = model->rng_state; // random number generator state
    *((unsigned long long*)&state_header[22]) = model->rng_state_last_update; // last gpt2_update
    // dataloader state, start at 30 to leave some padding
    *((size_t*)&state_header[30]) = loader->current_shard_idx; // shard of the dataset
    *((size_t*)&state_header[32]) = loader->current_sample_idx; // position in shard
    fwriteCheck(state_header, sizeof(int), 256, state_file);

    // write AdamW m, v, and master_weights here (they are all float)
    size_t shard_num_parameters = multi_gpu_config.shard_num_parameters;
    device_to_file(state_file, model->m_memory, shard_num_parameters * sizeof(float), IO_BUF_SIZE, main_stream);
    device_to_file(state_file, model->v_memory, shard_num_parameters * sizeof(float), IO_BUF_SIZE, main_stream);
    if(model->use_master_weights) {
        device_to_file(state_file, model->master_weights, shard_num_parameters * sizeof(float), IO_BUF_SIZE, main_stream);
    }

    // write dataloader state if we are using the Permuted version of it
    if (loader->should_shuffle) {
        fwriteCheck(&loader->glob_result.gl_pathc, sizeof(size_t), 1, state_file);  // number of shards
        fwriteCheck(loader->shard_indices, sizeof(int), loader->glob_result.gl_pathc, state_file);
        fwriteCheck(&loader->shard_num_samples, sizeof(size_t), 1, state_file);
        fwriteCheck(loader->intra_shard_indices, sizeof(int), loader->shard_num_samples, state_file);
        fwriteCheck(&loader->shuffle_rng, sizeof(mt19937_state), 1, state_file);
    }
    fcloseCheck(state_file);
}

void load_state(int* step, GPT2* model, DataLoader* loader, const char* filename) {
    FILE *state_file = fopenCheck(filename, "rb");
    int state_header[256];
    freadCheck(state_header, sizeof(int), 256, state_file);
    assert(state_header[0] == 20240527); // magic number
    assert(state_header[1] == 1); // version number
    assert(state_header[2] == multi_gpu_config.num_processes); // number of processes
    assert(state_header[3] == multi_gpu_config.process_rank); // rank of this process
    int use_master_weights = state_header[4];  // whether we're using fp32 master weights
    int should_shuffle = state_header[5]; // shuffle state of the dataloader
    *step = state_header[10]; // step of the optimization
    model->rng_state = *((unsigned long long*)&state_header[20]); // random number generator state
    model->rng_state_last_update = *((unsigned long long*)&state_header[22]); // last gpt2_update
    size_t current_shard_idx = *((size_t*)&state_header[30]); // shard index
    size_t current_sample_idx = *((size_t*)&state_header[32]); // position in shard

    // read AdamW m, v, master_weights (they are all float)
    // allocate all the needed memory as necessary
    size_t shard_num_parameters = multi_gpu_config.shard_num_parameters;
    if(use_master_weights == 1 && !model->use_master_weights) {
        printf0("Warning: Master weights are present in state, but not enabled for current run.");
    } else if (use_master_weights == 0 && model->use_master_weights) {
        printf0("Error: Master weights requested, but not present in state file.");
        exit(EXIT_FAILURE);
    }

    model->init_state = false;      // we just got the state from file, no need to do first-touch init
    assert(model->m_memory != nullptr);
    assert(model->v_memory != nullptr);
    file_to_device(model->m_memory, state_file, shard_num_parameters * sizeof(float), IO_BUF_SIZE, main_stream);
    file_to_device(model->v_memory, state_file, shard_num_parameters * sizeof(float), IO_BUF_SIZE, main_stream);
    if(model->use_master_weights) {
        assert(model->master_weights != nullptr);
        file_to_device(model->master_weights, state_file, shard_num_parameters * sizeof(float), IO_BUF_SIZE, main_stream);
        // restore weights from the master weights using the RNG state before last weight update
        model->rng_state = model->rng_state_last_update;
        gpt2_update(model, 0.0f, 0.0f, 0.0f, 0.0f, 0.0f, 0.0f, 0, &multi_gpu_config, /* init_from_master_only*/ true);
        model->rng_state = *((unsigned long long*)&state_header[20]); // use final RNG state from checkpoint after this
    }

    // revive the DataLoader object and its state
    loader->should_shuffle = should_shuffle;
    if (should_shuffle == 1) {
        // ensure the number of shards matches
        size_t glob_result_gl_pathc;
        freadCheck(&glob_result_gl_pathc, sizeof(size_t), 1, state_file);
        assert(glob_result_gl_pathc == loader->glob_result.gl_pathc);
        // read the shard indices
        loader->shard_indices = (int*)mallocCheck(loader->glob_result.gl_pathc * sizeof(int));
        freadCheck(loader->shard_indices, sizeof(int), loader->glob_result.gl_pathc, state_file);
        // ensure the number of samples matches
        size_t shard_num_samples;
        freadCheck(&shard_num_samples, sizeof(size_t), 1, state_file);
        assert(shard_num_samples == loader->shard_num_samples);
        // read the intra-shard indices
        loader->intra_shard_indices = (int*)mallocCheck(loader->shard_num_samples * sizeof(int));
        freadCheck(loader->intra_shard_indices, sizeof(int), loader->shard_num_samples, state_file);
        // read the shuffle rng state
        freadCheck(&loader->shuffle_rng, sizeof(mt19937_state), 1, state_file);
    }
    dataloader_resume(loader, current_shard_idx, current_sample_idx);

    // all done, close state file
    fcloseCheck(state_file);
}

void write_checkpoint(const char* output_log_dir, int step, GPT2* model, DataLoader* train_loader, MultiGpuConfig* multi_gpu_config) {
    // a checkpoint contains: model weights, optimizer/dataloader state, and a DONE file
    printf0("Writing checkpoint at step %d\n", step);
    int rank = multi_gpu_config->process_rank;
    // only rank 0 writes the model file because it is the same across all ranks
    if (rank == 0) {
        snprintf(filename_buffer, sizeof(filename_buffer), "%s/model_%08d.bin", output_log_dir, step);
        gpt2_write_to_checkpoint(model, filename_buffer);
    }
    // all ranks write their state file
    snprintf(filename_buffer, sizeof(filename_buffer), "%s/state_%08d_%05d.bin", output_log_dir, step, rank);
    save_state(filename_buffer, step, model, train_loader);
    // DONE file is a signal that this checkpoint as a whole is complete
    multi_gpu_barrier(multi_gpu_config);
    if (rank == 0) {
        snprintf(filename_buffer, sizeof(filename_buffer), "%s/DONE_%08d", output_log_dir, step);
        FILE* done_file = fopenCheck(filename_buffer, "w");
        fcloseCheck(done_file);
    }
}

void delete_checkpoint(const char* output_log_dir, int step, MultiGpuConfig* multi_gpu_config) {
    // mirrors write_checkpoint function, cleans up checkpoint from disk
    printf0("Deleting checkpoint at step %d\n", step);
    int rank = multi_gpu_config->process_rank;
    if (rank == 0) {
        snprintf(filename_buffer, sizeof(filename_buffer), "%s/model_%08d.bin", output_log_dir, step);
        remove(filename_buffer);
    }
    snprintf(filename_buffer, sizeof(filename_buffer), "%s/state_%08d_%05d.bin", output_log_dir, step, rank);
    remove(filename_buffer);
    if (rank == 0) {
        snprintf(filename_buffer, sizeof(filename_buffer), "%s/DONE_%08d", output_log_dir, step);
        remove(filename_buffer);
    }
}

#ifndef TESTING
// if we are TESTING (see test_gpt2.cu), we'll skip everything below this point

// ----------------------------------------------------------------------------
// training resumption logic, very useful when jobs crash once in a while
// the goal is that we can resume optimization from any checkpoint, bit-perfect
// note that "state" refers to things not already saved in the model checkpoint file

// ----------------------------------------------------------------------------
// CLI, poor man's argparse
// (all single letters have been claimed now)

void error_usage() {
    fprintf(stderr, "Usage:   ./train_gpt2cu [options]\n");
    fprintf(stderr, "Options:\n");
    // file system input / output
    fprintf(stderr, "  -i <string> train data filename pattern (default = dev/data/tinyshakespeare/tiny_shakespeare_train.bin)\n");
    fprintf(stderr, "  -j <string> val data filename pattern (default = dev/data/tinyshakespeare/tiny_shakespeare_val.bin)\n");
    fprintf(stderr, "  -e <string> input .bin filename or descriptor, see code comments as docs. (default = gpt2_124M_bf16.bin)\n");
    fprintf(stderr, "  -o <string> output log dir (default = NULL, no logging)\n");
    fprintf(stderr, "  -lg <int>   log gpu info every x steps (default = -1; disabled)\n");
    fprintf(stderr, "  -n <int>    write optimization checkpoints every how many steps? (default 0, don't)\n");
    fprintf(stderr, "  -nk <int>   max number of checkpoints to keep in the directory, removing old ones (0 = disable, default)\n");
    fprintf(stderr, "  -nm <int>   every how many step checkpoints are considered major? major checkpoints never get deleted.\n");
    fprintf(stderr, "  -y <int>    resume optimization found inside output log dir? (0=restart/overwrite, 1=resume/append)\n");
    // token layout for each step of the optimization
    fprintf(stderr, "  -b <int>    (per-GPU, micro) batch size B (default = 4)\n");
    fprintf(stderr, "  -t <int>    sequence length T (default = 1024)\n");
    fprintf(stderr, "  -d <int>    total desired batch size (default = B * T * num_processes, i.e. no grad accumulation\n");
    // workload (number of steps)
    fprintf(stderr, "  -x <int>    max_steps of optimization to run (-1 (default) = disable, run 1 epoch)\n");
    // optimization
    fprintf(stderr, "  -k <string> learning rate scheduler (default = cosine)\n");
    fprintf(stderr, "  -l <float>  learning rate (default = 3e-4f)\n");
    fprintf(stderr, "  -u <int>    learning rate warmup iterations (default = 0, no warmup)\n");
    fprintf(stderr, "  -q <float>  learning rate decay: final fraction, at end of training (default = 1.0 (no decay))\n");
    fprintf(stderr, "  -c <float>  weight decay (default = 0.0f)\n");
    fprintf(stderr, "  -sl <float> outlier stability: skip update if loss goes above this in zscore (0.0f=off)\n");
    fprintf(stderr, "  -sg <float> outlier stability: skip update if grad_norm goes above this in zscore (0.0f=off)\n");
    // muP (maximum update parametrization)
    fprintf(stderr, "  -me <int> should enable muP? (default 0)\n");
    fprintf(stderr, "  -mm <float> width multiplier - ratio of width to base model width (default = 1.0f)\n");
    fprintf(stderr, "  -ma <float> tunable base attn multiplier (default = 1.0f)\n");
    fprintf(stderr, "  -mc <int> should do muP coordinate check test? (default 0)\n");
    fprintf(stderr, "  -mw <int> muP coordinate check current width (default 256)\n");
    // evaluation
    fprintf(stderr, "  -v <int>    val_loss_every, how often we evaluate val loss (default = 20)\n");
    fprintf(stderr, "  -m <int>    val_max_steps, up to how many val batches to estimate val loss? (default = 20)\n");
    fprintf(stderr, "  -s <int>    sample_every, how often we inference the model (default = 20)\n");
    fprintf(stderr, "  -g <int>    genT, how many steps of inference we do (default = 64)\n");
    fprintf(stderr, "  -h <int>    hellaswag eval run? (default = 0)\n");
    // debugging
    fprintf(stderr, "  -a <int>    overfit a single batch? 0/1. useful for debugging\n");
    // numerics
    fprintf(stderr, "  -f <int>    enable_tf32 override (default: 1, set to 0 to disable tf32)\n");
    fprintf(stderr, "  -w <int>    keep f32 copy of weights for the optimizer? (default: 1)\n");
    fprintf(stderr, "  -ge <int>   gelu fusion: 0=none, 1=forward, 2=forward+backward (default: 2 for >=SM90, 0 for older GPUs)\n");
    // memory management
    fprintf(stderr, "  -z <int>    zero_stage, Zero Optimization Stage, 0,1,2,3 (default = 0)\n");
    fprintf(stderr, "  -r <int>    recompute: less memory but less speed. (default = 1), 0|1|2 = none,gelu,gelu+ln\n");
    // multi-node settings
    fprintf(stderr, "  -pn <int>    num_processes (default = 1)\n");
    fprintf(stderr, "  -pr <int>    process_rank (default = 0)\n");
    fprintf(stderr, "  -pg <int>    gpus_per_node (default = 8)\n");
    fprintf(stderr, "  -pm <string> nccl_init_method: tcp,fs,mpi (default = mpi)\n");
    fprintf(stderr, "  -ps <string> server_ip - used only when nccl_init_method is tcp (default = -1)\n");
    fprintf(stderr, "  -pp <string> fs_path - used only when nccl_init_method is fs (default = /tmp)\n");
    exit(EXIT_FAILURE);
}

// ----------------------------------------------------------------------------
// main training loop
int main(int argc, char *argv[]) {
    // read in the (optional) command line arguments
    const char* train_data_pattern = "dev/data/tinyshakespeare/tiny_shakespeare_train.bin";
    const char* val_data_pattern = "dev/data/tinyshakespeare/tiny_shakespeare_val.bin";
    const char* load_filename = "gpt2_124M_bf16.bin"; // bf16 weights of the model
    const char* lr_scheduler_type = "cosine";
    const char* output_log_dir = NULL;
    int checkpoint_every = 0; // write checkpoints every how many steps?
    int checkpoints_keep = 0; // how long checkpoint history do we keep? (in units of checkpoints)
    int major_checkpoint_every = 0; // major checkpoints never get deleted when maintaining history
    int resume = 0; // resume the optimization, if one is found inside output_log_dir?
    int B = 4; // batch size
    int T = 1024; // sequence length max
    int total_batch_size = -1; // will be calculated down below later, if not provided
    float learning_rate = 3e-4f;
    int log_gpu_every = -1;
    int warmup_iterations = 0;
    float final_learning_rate_frac = 1.0f; // final fraction of learning rate, at end of training
    float weight_decay = 0.0f;
    float skip_update_lossz = 0.0f; // skip update if loss goes above this in zscore
    float skip_update_gradz = 0.0f; // skip update if grad_norm goes above this in zscore
    int val_loss_every = 20; // every how many steps do we eval validation loss?
    int val_max_steps = 20; // how many batches max do we eval for validation loss?
    int sample_every = 20; // every how many steps to do inference?
    int genT = 64; // number of steps of inference we will do
    int overfit_single_batch = 0; // useful for debugging, 1 = only load a single data batch once
    int max_steps = -1;
    int override_enable_tf32 = 1;
    int use_master_weights = 1;
    int gelu_fusion = -1; // 0 = none, 1 = forward, 2 = forward+backward (-1 => per-GPU default)
    int recompute = 1; // recompute during backward setting, 0 = none, 1 = recompute gelu
    int zero_stage = 0; // Zero Optimization Stage for Multi-GPU training
    int hellaswag_eval = 0;
    // muP settings
    int use_mup = 0;  // muP or SP (standard parametrization)
    float mup_width_mult = 1.f;  // muP width multiplier
    float mup_base_attn_mult = 1.f;  // muP base attention multiplier
    int mup_coord_check = 0;  // should do muP coordinate check? tests for correctness of muP
    int mup_coord_check_width = 256;
    // multi-node settings
    int num_processes = 1;  // this should be set by the slurm environment
    int process_rank = 0;  // this should be set by the slurm environment
    int gpus_per_node = 8;  // this should be set by the slurm environment
    char nccl_init_method[256] = "mpi";  // "tcp" or "fs" or "mpi"
    char server_ip[256] = "";  // used if init_method set to "tcp" -> set to your server ip address
    char fs_path[256] = "";  // used if init_method set to "fs" -> set to a shared filesystem path
    for (int i = 1; i < argc; i+=2) {
        if (i + 1 >= argc) { error_usage(); } // must have arg after flag
        if (argv[i][0] != '-') { error_usage(); } // must start with dash
        if (!(strlen(argv[i]) == 2 || strlen(argv[i]) == 3)) { error_usage(); } // must be -x[y] (one dash, one or two letters)
        // read in the args
        if (argv[i][1] == 'i') { train_data_pattern = argv[i+1]; }
        else if (argv[i][1] == 'j') { val_data_pattern = argv[i+1]; }
        else if (argv[i][1] == 'e') { load_filename = argv[i+1]; }
        else if (argv[i][1] == 'o') { output_log_dir = argv[i+1]; }
        else if (argv[i][1] == 'n' && argv[i][2] == '\0') { checkpoint_every = atoi(argv[i+1]); }
        else if (argv[i][1] == 'y') { resume = atoi(argv[i+1]); }
        else if (argv[i][1] == 'b') { B = atoi(argv[i+1]); } // Per-GPU (micro) batch size
        else if (argv[i][1] == 't') { T = atoi(argv[i+1]); }
        else if (argv[i][1] == 'd') { total_batch_size = atoi(argv[i+1]); }
        else if (argv[i][1] == 'l' && argv[i][2] == '\0') { learning_rate = atof(argv[i+1]); }
        else if (argv[i][1] == 'l' && argv[i][2] == 'g') { log_gpu_every = atoi(argv[i+1]); }
        else if (argv[i][1] == 'u') { warmup_iterations = atoi(argv[i+1]); }
        else if (argv[i][1] == 'q') { final_learning_rate_frac = atof(argv[i+1]); }
        else if (argv[i][1] == 'c') { weight_decay = atof(argv[i+1]); }
        else if (argv[i][1] == 'x') { max_steps = atoi(argv[i+1]); }
        else if (argv[i][1] == 'v') { val_loss_every = atoi(argv[i+1]); }
        else if (argv[i][1] == 'm' && argv[i][2] == '\0') { val_max_steps = atoi(argv[i+1]); }
        else if (argv[i][1] == 's' && argv[i][2] == '\0') { sample_every = atoi(argv[i+1]); }
        else if (argv[i][1] == 'g' && argv[i][2] == 'e') { gelu_fusion = atoi(argv[i+1]); }
        else if (argv[i][1] == 'g') { genT = atoi(argv[i+1]); }
        else if (argv[i][1] == 'a') { overfit_single_batch = atoi(argv[i+1]); }
        else if (argv[i][1] == 'f') { override_enable_tf32 = atoi(argv[i+1]); }
        else if (argv[i][1] == 'w') { use_master_weights = atoi(argv[i+1]); }
        else if (argv[i][1] == 'z') { zero_stage = atoi(argv[i+1]); }
        else if (argv[i][1] == 'r') { recompute = atoi(argv[i+1]); }
        else if (argv[i][1] == 'h') { hellaswag_eval = atoi(argv[i+1]); }
        else if (argv[i][1] == 'k') { lr_scheduler_type = argv[i+1]; }
        else if (argv[i][1] == 'p' && argv[i][2] == 'i') { strcpy(nccl_init_method, argv[i+1]); }
        else if (argv[i][1] == 'p' && argv[i][2] == 'f') { strcpy(fs_path, argv[i+1]); }
        else if (argv[i][1] == 'p' && argv[i][2] == 's') { strcpy(server_ip, argv[i+1]); }
        else if (argv[i][1] == 'p' && argv[i][2] == 'n') { num_processes = atoi(argv[i+1]); }
        else if (argv[i][1] == 'p' && argv[i][2] == 'r') { process_rank = atoi(argv[i+1]); }
        else if (argv[i][1] == 'p' && argv[i][2] == 'g') { gpus_per_node = atoi(argv[i+1]); }
        else if (argv[i][1] == 's' && argv[i][2] == 'l') { skip_update_lossz = atof(argv[i+1]); }
        else if (argv[i][1] == 's' && argv[i][2] == 'g') { skip_update_gradz = atof(argv[i+1]); }
        else if (argv[i][1] == 'n' && argv[i][2] == 'k') { checkpoints_keep = atoi(argv[i+1]); }
        else if (argv[i][1] == 'n' && argv[i][2] == 'm') { major_checkpoint_every = atoi(argv[i+1]); }
        else if (argv[i][1] == 'm' && argv[i][2] == 'e') { use_mup = atoi(argv[i+1]); }
        else if (argv[i][1] == 'm' && argv[i][2] == 'm') { mup_width_mult = atof(argv[i+1]); }
        else if (argv[i][1] == 'm' && argv[i][2] == 'a') { mup_base_attn_mult = atof(argv[i+1]); }
        else if (argv[i][1] == 'm' && argv[i][2] == 'c') { mup_coord_check = atoi(argv[i+1]); }
        else if (argv[i][1] == 'm' && argv[i][2] == 'w') { mup_coord_check_width = atof(argv[i+1]); }
        else { error_usage(); }
    }
    if (mup_coord_check) {
        load_filename = "d2";
        recompute = 0;
        #ifdef ENABLE_CUDNN
        printf("cuDNN is enabled, muP coordinate check is not supported with cuDNN\n");
        exit(EXIT_FAILURE);
        #endif
    }
    multi_gpu_config = multi_gpu_config_init(num_processes, process_rank, gpus_per_node, server_ip, fs_path, nccl_init_method);
    common_start(override_enable_tf32, false); // common init code for train/test/profile

    // should do a bit more error checking here
    assert(warmup_iterations >= 0);
    if (output_log_dir != NULL) {
        assert(strlen(output_log_dir) < 400); // careful bunch of hardcoded snprintf around this
    }
    int tokens_per_fwdbwd = B * T * multi_gpu_config.num_processes; // one micro-batch processes this many tokens
    // calculate sensible default for total batch size as assuming no gradient accumulation
    if (total_batch_size == -1) { total_batch_size = tokens_per_fwdbwd; }
    // in the future, we might want to set gelu fusion to 2 for SM90+ and 0 for other GPUs
    if (gelu_fusion == -1) { gelu_fusion = 0; } // (deviceProp.major >= 9) ? 2 : 0; } // in gpt2_init_common for test_gpt2cu...
    // calculate the number of gradient accumulation steps from the desired total batch size
    assert(total_batch_size % tokens_per_fwdbwd == 0);
    int grad_accum_steps = total_batch_size / tokens_per_fwdbwd;
    // if we're only overfitting a single batch for debugging, let's overfit the first batch
    // from val instead of train split, because val is smaller and faster. (train_gpt2.py does the same)
    if (overfit_single_batch == 1) { train_data_pattern = val_data_pattern; }
    printf0("+-----------------------+----------------------------------------------------+\n");
    printf0("| Parameter             | Value                                              |\n");
    printf0("+-----------------------+----------------------------------------------------+\n");
    printf0("| train data pattern    | %-50s |\n", train_data_pattern);
    printf0("| val data pattern      | %-50s |\n", val_data_pattern);
    printf0("| output log dir        | %-50s |\n", output_log_dir == NULL ? "NULL" : output_log_dir);
    printf0("| checkpoint_every      | %-50d |\n", checkpoint_every);
    printf0("| resume                | %-50d |\n", resume);
    printf0("| micro batch size B    | %-50d |\n", B);
    printf0("| sequence length T     | %-50d |\n", T);
    printf0("| total batch size      | %-50d |\n", total_batch_size);
    printf0("| LR scheduler          | %-50s |\n", lr_scheduler_type);
    printf0("| learning rate (LR)    | %-50e |\n", learning_rate);
    printf0("| warmup iterations     | %-50d |\n", warmup_iterations);
    printf0("| final LR fraction     | %-50e |\n", final_learning_rate_frac);
    printf0("| weight decay          | %-50e |\n", weight_decay);
    printf0("| skip update lossz     | %-50f |\n", skip_update_lossz);
    printf0("| skip update gradz     | %-50f |\n", skip_update_gradz);
    printf0("| max_steps             | %-50d |\n", max_steps);
    printf0("| val_loss_every        | %-50d |\n", val_loss_every);
    printf0("| val_max_steps         | %-50d |\n", val_max_steps);
    printf0("| sample_every          | %-50d |\n", sample_every);
    printf0("| genT                  | %-50d |\n", genT);
    printf0("| overfit_single_batch  | %-50d |\n", overfit_single_batch);
    printf0("| use_master_weights    | %-50s |\n", use_master_weights ? "enabled" : "disabled");
    printf0("| gelu_fusion           | %-50d |\n", gelu_fusion);
    printf0("| recompute             | %-50d |\n", recompute);
    printf0("+-----------------------+----------------------------------------------------+\n");
    const char* precision_str = (PRECISION_MODE == PRECISION_FP32)
                              ? (cublas_compute == CUBLAS_COMPUTE_32F_FAST_TF32 ? "TF32" : "FP32")
                              : (PRECISION_MODE == PRECISION_FP16 ? "FP16" : "BF16");
    printf0("| device                | %-50s |\n", deviceProp.name);
    printf0("| peak TFlops           | %-50.1f |\n", get_flops_promised(deviceProp.name, PRECISION_MODE));
    printf0("| precision             | %-50s |\n", precision_str);
    printf0("+-----------------------+----------------------------------------------------+\n");

    // figure out if we are going to be resuming the optimization
    int resuming = 0;
    // find the DONE file with the highest step count
    int resume_max_step = find_max_step(output_log_dir);
    if (resume == 1) { // is -y 1 resume flag set?
        assert(output_log_dir != NULL);
        if (resume_max_step != -1) {
            resuming = 1; // -y 1 is set, and we found a checkpoint we can resume from
            snprintf(filename_buffer, sizeof(filename_buffer), "%s/model_%08d.bin", output_log_dir, resume_max_step);
        }
    }

    // build the GPT-2 model
    GPT2 model;
    gpt2_init_common(&model);
<<<<<<< HEAD
    model.use_mup = use_mup;
    model.mup_width_mult = mup_width_mult;
    model.mup_base_attn_mult = mup_base_attn_mult;
    // if load_filename is of the form "dX" where X is an integer (e.g. d12), then we build
    // a random model with the depth of the model specified by X (e.g. 12). otherwise interpret
    // this variable as a checkpoint filename, and load that checkpoint
    assert(strlen(load_filename) >= 2);
    if (resuming == 1) {
        gpt2_build_from_checkpoint(&model, filename_buffer);
    } else if (load_filename[0] == 'd') {
        int depth = atoi(load_filename + 1);
        if (depth > 1 && depth <= 1000) { // we're not going to train models this big right? heh
            gpt2_build_from_random(&model, depth, mup_coord_check_width, mup_coord_check);
        } else {
            exit(EXIT_FAILURE);
        }
    } else {
=======
    if (resuming == 1) {
        // if `-y 1` was set, then we are resuming from the latest checkpoint
        // if we are using master weights, we'll init them later inside load_state()
        bool weight_init = !use_master_weights;
        gpt2_build_from_checkpoint(&model, filename_buffer, weight_init);
    } else if (ends_with_bin(load_filename)) {
        // otherwise, if this is a .bin file, we assume it's a model, let's init from it
>>>>>>> 29aacba1
        gpt2_build_from_checkpoint(&model, load_filename);
    } else {
        // if it's not .bin, it could be a "special descriptor". This descriptor is used to
        // construct GPT-2 / GPT-3 models in a convenient format. See the function for docs.
        gpt_build_from_descriptor(&model, load_filename);
    }

    model.use_master_weights = use_master_weights;
    model.gelu_fusion = gelu_fusion;
    model.recompute = recompute;
    printf0("| weight init method    | %-50s |\n", resuming == 1 ? "intermediate checkpoint" : load_filename);
    printf0("| max_sequence_length T | %-50d |\n", model.config.max_seq_len);
    printf0("| vocab_size V          | %-50d |\n", model.config.vocab_size);
    printf0("| padded_vocab_size Vp  | %-50d |\n", model.config.padded_vocab_size);
    printf0("| num_layers L          | %-50d |\n", model.config.num_layers);
    printf0("| num_heads NH          | %-50d |\n", model.config.num_heads);
    printf0("| channels C            | %-50d |\n", model.config.channels);
    printf0("| num_parameters        | %-50zu |\n", model.num_parameters);
    printf0("+-----------------------+----------------------------------------------------+\n");

    // build DataLoaders for both train and val
    int permute_train_loader = (overfit_single_batch == 1) ? 0 : 1;
    DataLoader train_loader, val_loader;
    dataloader_init(&train_loader, train_data_pattern, B, T, multi_gpu_config.process_rank, multi_gpu_config.num_processes, permute_train_loader);
    dataloader_init(&val_loader, val_data_pattern, B, T, multi_gpu_config.process_rank, multi_gpu_config.num_processes, 0);
    // figure out the number of training steps we will run for
    int train_num_batches = max_steps; // passed in from command line
    if (train_num_batches == -1) {
        // sensible default is to train for exactly one epoch
        size_t ntok = train_loader.num_tokens;
        // the number of (outer loop) steps each process should take for us to reach one epoch
        train_num_batches = ntok / total_batch_size;
    }
    // figure out the number of validation steps to run for
    int val_num_batches = val_max_steps; // passed in from command line
    if (val_num_batches == -1) {
        // sensible default is to evaluate the full validation split
        size_t ntok = val_loader.num_tokens;
        // note that unlike the training loop, there is no gradient accumulation inner loop here
        val_num_batches = ntok / tokens_per_fwdbwd;
    }
    printf0("| train_num_batches     | %-50d |\n", train_num_batches);
    printf0("| val_num_batches       | %-50d |\n", val_num_batches);
    printf0("+-----------------------+----------------------------------------------------+\n");

    // build an EvalLoader for HellaSwag
    EvalLoader eval_loader;
    const char* hellaswag_path = "dev/data/hellaswag/hellaswag_val.bin";
    const bool hellaswag_available = access(hellaswag_path, F_OK) == 0;
    const bool run_hellaswag = hellaswag_eval && hellaswag_available;
    if (run_hellaswag) {
        evalloader_init(&eval_loader, hellaswag_path, B, T, multi_gpu_config.process_rank, multi_gpu_config.num_processes);
    }
    printf0("| run hellaswag         | %-50s |\n", run_hellaswag ? "yes" : "no");
    printf0("+-----------------------+----------------------------------------------------+\n");

    // pretty print in a table the multi-gpu configuration as well
    set_zero_configs(&multi_gpu_config, zero_stage, model.num_parameters);
    printf0("| num_processes         | %-50d |\n", multi_gpu_config.num_processes);
    printf0("| zero_stage            | %-50d |\n", multi_gpu_config.zero_stage);
    printf0("+-----------------------+----------------------------------------------------+\n");

    // prints outside of pretty table to here and below
    if (!hellaswag_available) {
        printf0("HellaSwag eval not found at %s, skipping its evaluation\n", hellaswag_path);
        printf0("You can run `python dev/data/hellaswag.py` to export and use it with `-h 1`.\n");
    }
    // more prints related to allocations from gpt2_build_from_checkpoint down here to not mess up our table above
    printf0("num_parameters: %zu => bytes: %zu\n", model.num_parameters, model.num_parameters_bytes);
    printf0("allocated %d MiB for model parameters\n", (int)round(model.num_parameters_bytes / (1024 * 1024)));
    // few more prints for gradient accumulation math up above
    printf0("batch_size B=%d * seq_len T=%d * num_processes=%d and total_batch_size=%d\n",
            B, T, multi_gpu_config.num_processes, total_batch_size);
    printf0("=> setting grad_accum_steps=%d\n", grad_accum_steps);
    if (mup_coord_check) {
        assert(grad_accum_steps == 1);
    }

    // set up logging
    if (multi_gpu_config.process_rank == 0) { create_dir_if_not_exists(output_log_dir); }
    Logger logger;
    logger_init(&logger, output_log_dir, multi_gpu_config.process_rank, resume);

    // set up the Tokenizer
    Tokenizer tokenizer;
    tokenizer_init(&tokenizer, "gpt2_tokenizer.bin");

    // set up learning rate scheduler
    LearningRateScheduler lr_scheduler;
    lr_scheduler_init(&lr_scheduler, lr_scheduler_type, learning_rate,
                      warmup_iterations, train_num_batches, final_learning_rate_frac);

    // some memory for generating samples from the model
    int* gen_tokens = (int*)mallocCheck(B * T * sizeof(int));
    floatX* cpu_logits_raw = (floatX*)mallocCheck(model.config.vocab_size * sizeof(floatX));
    float*  cpu_logits = (float*)mallocCheck(model.config.vocab_size * sizeof(float));

    // if we found a checkpoint to resume from, load the optimization state
    int step = 0;
    gpt2_allocate_state(&model, B, T);
    if (resuming == 1) {
        snprintf(filename_buffer, sizeof(filename_buffer), "%s/state_%08d_%05d.bin", output_log_dir, resume_max_step, multi_gpu_config.process_rank);
        load_state(&step, &model, &train_loader, filename_buffer);
    }

    // init an OutlierDetector the training loss
    OutlierDetector loss_outlier_detector, grad_norm_outlier_detector;
    init_detector(&loss_outlier_detector);
    init_detector(&grad_norm_outlier_detector);

    // do some checks here before we kick off training
    // cross-check the desired sequence length T with the model's max sequence length
    if (T < model.config.max_seq_len) {
        printf0("!!!!!!!!\n");
        printf0("WARNING:\n");
        printf0("- The training sequence length is: T=%d (set with -t)\n", T);
        printf0("- The model's max sequence length is: max_seq_len=%d\n", model.config.max_seq_len);
        printf0("You are attempting to train with a sequence length shorter than the model's max.\n");
        printf0("This will lead to unused parameters in the wpe position embedding weights.\n");
        printf0("If you know what you're doing you can ignore this warning.\n");
        printf0("If you're like ???, you are most likely misconfiguring your training run.\n");
        printf0("---> HINT: If you're training GPT-2 use -t 1024. If GPT-3, use -t 2048.\n");
        printf0("!!!!!!!!\n");
    }
    // in any case, this must be true or we'd index beyond the model's wpe (position embedding table)
    assert(T <= model.config.max_seq_len);

    // train
    cudaEvent_t start, end;
    cudaCheck(cudaEventCreate(&start));
    cudaCheck(cudaEventCreate(&end));
    cudaCheck(cudaProfilerStart());
    double total_sum_iteration_time_s = 0.0;
    float ema_tokens_per_second = 0.0f;

    // 4 * (3 + model.config.num_layers * 8) <- we collect 4 steps of stats
    const int cc_buffer_size = 76;  // windows CI requires a constant here
    float coord_check_data[cc_buffer_size];
    for (int i = 0; i < cc_buffer_size; i++) {
        coord_check_data[i] = 0.0f;
    }

    for (; step <= train_num_batches; step++) {
        NvtxRange step_range("Train step", step);

        int last_step = step == train_num_batches;

        // once in a while estimate the validation loss (all processes collaborate)
        if (step % val_loss_every == 0 || last_step) {
            NvtxRange validation_range("validation");
            float val_loss = 0.0f;
            dataloader_reset(&val_loader);
            for (int i = 0; i < val_num_batches; i++) {
                dataloader_next_batch(&val_loader);
                val_loss += gpt2_validate(&model, val_loader.inputs, val_loader.targets, B, T);
            }
            val_loss /= val_num_batches;
            val_loss = multi_gpu_cpu_float_sum(val_loss, &multi_gpu_config) / multi_gpu_config.num_processes;
            printf0("val loss %f\n", val_loss);
            logger_log_val(&logger, step, val_loss);
        }

        // once in a while estimate HellaSwag accuracy (all processes collaborate)
        if (run_hellaswag &&
           ((step > 0 && step % val_loss_every == 0) || last_step)) {
            NvtxRange evaluation_range("evaluation");
            float eval_acc_norm = 0.0f;
            evalloader_reset(&eval_loader);
            for (int i = 0; i < eval_loader.num_batches; i++) {
                if (i % 10 == 0) { printf("evaluating HellaSwag: %d/%d\r", i, eval_loader.num_batches); }
                evalloader_next_batch(&eval_loader);
                gpt2_validate(&model, eval_loader.inputs, eval_loader.targets, B, T);
                int correct = evalloader_stat_losses(&eval_loader, model.cpu_losses);
                eval_acc_norm += (float)correct;
            }
            // careful because not all ranks may have the exact same allocation of number of examples
            eval_acc_norm = multi_gpu_cpu_float_sum(eval_acc_norm, &multi_gpu_config);
            printf0("HellaSwag: %d/%d = %f\n", (int)eval_acc_norm, eval_loader.num_examples, eval_acc_norm / eval_loader.num_examples);
            logger_log_eval(&logger, step, eval_acc_norm / eval_loader.num_examples);
        }

        // once in a while do model inference to print generated text (only rank 0)
        if (multi_gpu_config.process_rank == 0 && sample_every > 0 &&
           (step > 0 && (step % sample_every) == 0 || last_step)) {
            NvtxRange generation_range("generation");
            unsigned long long sample_rng_state = 1337;
            // fill up gen_tokens with the <|endoftext|> token, which kicks off the generation
            int eot_token = tokenizer.eot_token;
            for(int i = 0; i < B * T; ++i) {
                gen_tokens[i] = eot_token;
            }
            // now sample from the model autoregressively
            printf("generating:\n---\n");
            for (int t = 1; t < genT; t++) {
                NvtxRange generation_range("Generation step", t);
<<<<<<< HEAD
                // note that inference is very wasteful here because for each token
                // we re-calculate the forward pass for all of (B,T) positions from scratch
                // but the inference here is just for sanity checking anyway
                // and we can maybe optimize a bit more later, with careful tests
                gpt2_forward(&model, gen_tokens, B, T, -1, NULL);
                // furthermore, below we're only using b=0 (i.e. the first row) of all B rows
                // we're in principle running B "inference streams" in parallel here
                // only using position 0 because it's a bit faster (copy less probs from GPU -> CPU)
=======
                // we try not to be too wasteful for inference by not calculating all of B,T
                // Using a smaller B is always bit-for-bit identical, but T is more tricky
                // for non-CUDNN, we need to make sure the attention buffer is memset to 0
                // for cuDNN, it might suddenly decide to use a slightly different algorithm...
                // on cuDNN 9.2.1 with cuDNN FrontEnd 1.5.2, T >= 256 seems bit-for-bit identical
                // (but even if it wasn't fully identical that's probably not the end of the world)
                // note this is still somewhat wasteful because we don't have a KV cache!
                gpt2_forward(&model, gen_tokens, 1, CEIL_DIV(t, min(T,256)) * min(T,256));
>>>>>>> 29aacba1
                // get the V-dimensional vector probs[0, t-1, :]
                floatX* logits = model.acts.output + (t - 1) * model.config.padded_vocab_size;
                // move probs back to CPU and sample (note we only move the first vocab_size logits, ignoring the padding)
                cudaCheck(cudaMemcpy(cpu_logits_raw, logits, model.config.vocab_size * sizeof(floatX), cudaMemcpyDeviceToHost));
                // convert to FP32 into cpu_logits (this does nothing useful if floatX == float)
                for (int i = 0; i < model.config.vocab_size; i++) {
                    cpu_logits[i] = (float)cpu_logits_raw[i];
                }
                // sample the next token
                float coin = random_f32(&sample_rng_state);
                int next_token = sample_softmax(cpu_logits, model.config.vocab_size, coin);
                gen_tokens[t] = next_token;
                // print the generated token, either using the Tokenizer or a fallback
                if (tokenizer.init_ok) {
                    const char* token_str = tokenizer_decode(&tokenizer, next_token);
                    safe_printf(token_str);
                } else {
                    // fall back to printing the token id
                    printf("%d ", next_token);
                }
                fflush(stdout);
            }
            printf("\n---\n");
        }

        // once in a while checkpoint the optimization state (all ranks)
        if ((checkpoint_every > 0 && output_log_dir != NULL && resuming == 0) &&
            ((step > 0 && step % checkpoint_every == 0) || last_step)) {
            // writes model .bin file, state .bin files, and DONE file for step
            write_checkpoint(output_log_dir, step, &model, &train_loader, &multi_gpu_config);
            // we only keep checkpoints_keep checkpoints on disk to save space
            // so now that we wrote a new checkpoint, delete one old one (unless it is a "major" checkpoint)
            // we only do this is checkpoint keeping is turned on (checkpoints_keep > 0)
            int step_delete = step - checkpoints_keep * checkpoint_every;
            if (checkpoints_keep > 0 && step_delete > 0 &&
               (major_checkpoint_every == 0 || step_delete % major_checkpoint_every != 0)
                ) {
                delete_checkpoint(output_log_dir, step_delete, &multi_gpu_config);
            }
        }
        resuming = 0;

        // bit confusing: we want to make sure to eval and sample on 0th iteration
        // but also after the very last iteration. so we loop for step <= train_num_batches
        // instead of just < train_num_batches (one extra due to <=), only to do
        // the validation/sampling one last time, and then we break right here as we're done.
        if (last_step) { break; }

        // --------------- TRAINING SECTION BEGIN -----------------
        if (overfit_single_batch == 1) {
            // if we are trying to overfit a single batch, we reset the loader here
            dataloader_reset(&train_loader);
        }
        // do one training step, doing forward/backward/update on total_batch_size tokens
        cudaCheck(cudaEventRecord(start));
        // gradient and loss accumulation loop over micro-batches
        for (int micro_step = 0; micro_step < grad_accum_steps; micro_step++) {
            // fetch the next data batch
            dataloader_next_batch(&train_loader);
            // forward pass. note that we pass in grad_accum_steps, which scales down the loss
            gpt2_forward(&model, train_loader.inputs, B, T, step, mup_coord_check ? coord_check_data : NULL);
            // backward pass. all model params accumulate gradients with += inside this inner loop
            gpt2_backward_and_reduce(&model, train_loader.inputs, train_loader.targets, grad_accum_steps, micro_step);
        }
        float zloss = (float)(update_detector(&loss_outlier_detector, (double)model.mean_loss)); // loss z-score
        // fetch the next learning rate
        float step_learning_rate = get_learning_rate(&lr_scheduler, step);
        // calculate the gradient norm and how much we wish to scale the gradient
        float grad_norm = gpt2_calculate_grad_norm(&model, &multi_gpu_config);
        float zgrad = (float)(update_detector(&grad_norm_outlier_detector, (double)grad_norm)); // grad z-score
        // update the model parameters
        if (isfinite(zloss) && skip_update_lossz != 0.0f && zloss > skip_update_lossz) {
            printf0("skipping update due to loss z-score of %f\n", zloss);
        } else if (isfinite(zgrad) && skip_update_gradz != 0.0f && zgrad > skip_update_gradz) {
            printf0("skipping update due to grad z-score of %f\n", zgrad);
        } else {
            // clip the gradient norm to a maximum value
            float grad_clip = 1.0f;
            float grad_scale = (grad_norm > grad_clip) ? grad_clip / grad_norm : 1.0f;
            gpt2_update(&model, step_learning_rate, 0.9f, 0.95f, 1e-8f, weight_decay, grad_scale, step+1, &multi_gpu_config);
        }
        cudaCheck(cudaEventRecord(end));
        cudaCheck(cudaEventSynchronize(end)); // wait for the end event to finish to get correct timings
        // --------------- TRAINING SECTION END -------------------
        // everything that follows now is just diagnostics, prints, logging, etc.

        // todo - move or double-buffer all of this timing logic to avoid idling the GPU at this point!
        float time_elapsed_ms;
        cudaCheck(cudaEventElapsedTime(&time_elapsed_ms, start, end));
        size_t tokens_processed = (size_t)multi_gpu_config.num_processes * B * T * grad_accum_steps;
        float tokens_per_second = tokens_processed / time_elapsed_ms * 1000.0f;
        float bias_corrected_ema_tokens_per_second = tokens_per_second; // by default set to non-ema version
        if (step > 0) { // consider the first batch to be a warmup (e.g. cuBLAS/cuDNN initialisation)
            total_sum_iteration_time_s += time_elapsed_ms / 1000.0f;
            // smooth out the tok/s with an exponential moving average, and bias correct just like in AdamW
            ema_tokens_per_second = 0.95f * ema_tokens_per_second + 0.05f * tokens_per_second;
            bias_corrected_ema_tokens_per_second = ema_tokens_per_second / (1.0f - powf(0.95f, step));
        }
        float mfu = gpt2_estimate_mfu(&model, B * T * grad_accum_steps, time_elapsed_ms / 1000.0f);
        printf0("step %4d/%d | loss %7.6f (%+.2fz)| norm %6.4f (%+.2fz)| lr %.2e | %.2f ms | %.1f%% bf16 MFU | %.0f tok/s\n",
                step + 1, train_num_batches, model.mean_loss, zloss, grad_norm, zgrad, step_learning_rate,
                time_elapsed_ms, 100*mfu, bias_corrected_ema_tokens_per_second);
        if(log_gpu_every > 0 && (step + 1) % log_gpu_every == 0) {
            GPUUtilInfo gpu_info = get_gpu_utilization_info();
            printf0("                  compute %2.1f%% | memory: %2.1f%% | fan: %2d%% | %4d MHz / %4d MHz | %3d W / %3d W | %d°C / %d°C | %s\n",
                    gpu_info.gpu_utilization, gpu_info.mem_utilization, gpu_info.fan, gpu_info.clock, gpu_info.max_clock, gpu_info.power / 1000, gpu_info.power_limit / 1000,
                    gpu_info.temperature, gpu_info.temp_slowdown, gpu_info.throttle_reason);
        }
        logger_log_train(&logger, step, model.mean_loss, step_learning_rate, grad_norm);

        // disable the profiler after 3 steps of optimization
        if (step == 3) { cudaProfilerStop(); }
    }
    // add a total average, for optimizations that are only mild improvements (excluding 1st batch as warmup)
    printf0("total average iteration time: %f ms\n", total_sum_iteration_time_s / (train_num_batches-1) * 1000);

    // free and destroy everything
    cudaCheck(cudaEventDestroy(end));
    cudaCheck(cudaEventDestroy(start));
    if (run_hellaswag) { evalloader_free(&eval_loader); }
    dataloader_free(&train_loader);
    dataloader_free(&val_loader);
    tokenizer_free(&tokenizer);
    free(cpu_logits_raw);
    free(cpu_logits);
    free(gen_tokens);
    multi_gpu_config_free(&multi_gpu_config);
    gpt2_free(&model);
    common_free(model);
    return 0;
}
#endif<|MERGE_RESOLUTION|>--- conflicted
+++ resolved
@@ -510,10 +510,9 @@
     cudaCheck(cudaDeviceSynchronize());
 }
 
-<<<<<<< HEAD
-void gpt2_build_from_random(GPT2 *model, int depth, int mup_width, int mup_coord_check) {
-    // init random (training from scratch)
-
+void gpt2_set_hyperparameters(GPT2Config* config, const char* depth_str, int mup_width, int mup_coord_check) {
+    int depth = atoi(depth_str);
+    assert(depth > 0); // atoi returns 0 if not a number
     int channels, num_heads;
     if (mup_coord_check) {
         // for the mup_coord_check, we use a small model
@@ -521,41 +520,21 @@
         num_heads = 2;
         channels = mup_width;
     } else {
-        // follows GPT-2 sizes
-        if      (depth == 6)  { channels = 384; num_heads = 6; } // gpt2-tiny (30M)
-        else if (depth == 12) { channels = 768; num_heads = 12; } // gpt2 (124M)
+        if      (depth == 6)  { channels = 384; num_heads = 6; }   // (unofficial) gpt2-tiny (30M)
+        else if (depth == 12) { channels = 768; num_heads = 12; }  // gpt2 (124M)
         else if (depth == 24) { channels = 1024; num_heads = 16; } // gpt2-medium (350M)
         else if (depth == 36) { channels = 1280; num_heads = 20; } // gpt2-large (774M)
         else if (depth == 48) { channels = 1600; num_heads = 25; } // gpt2-xl (1558M)
-        else { fprintf(stderr, "Unsupported depth for now\n"); exit(EXIT_FAILURE); }
-    }
-    // parameterize the size of gpt2 based only on the depth of the model (num_layers)
-    model->config.num_layers = depth;
-    model->config.channels = channels;
-    model->config.num_heads = num_heads;
-    model->config.max_seq_len = 1024;
-    model->config.vocab_size = 50257;
-    model->config.padded_vocab_size = 50304; // padded to 128
-=======
-void gpt2_set_hyperparameters(GPT2Config* config, const char* depth_str) {
-    int depth = atoi(depth_str);
-    assert(depth > 0); // atoi returns 0 if not a number
-    int channels, num_heads;
-    if      (depth == 6)  { channels = 384; num_heads = 6; }   // (unofficial) gpt2-tiny (30M)
-    else if (depth == 12) { channels = 768; num_heads = 12; }  // gpt2 (124M)
-    else if (depth == 24) { channels = 1024; num_heads = 16; } // gpt2-medium (350M)
-    else if (depth == 36) { channels = 1280; num_heads = 20; } // gpt2-large (774M)
-    else if (depth == 48) { channels = 1600; num_heads = 25; } // gpt2-xl (1558M)
-    else if (depth == 60) { channels = 1920; num_heads = 30; } // (unofficial) 2.7B
-    else if (depth == 72) { channels = 2880; num_heads = 30; } // (unofficial) 7.3B
-    else if (depth == 84) { channels = 3456; num_heads = 36; } // (unofficial) 12.2B
-    else { fprintf(stderr, "Unsupported GPT-2 depth: %d\n", depth); exit(EXIT_FAILURE); }
+        else if (depth == 60) { channels = 1920; num_heads = 30; } // (unofficial) 2.7B
+        else if (depth == 72) { channels = 2880; num_heads = 30; } // (unofficial) 7.3B
+        else if (depth == 84) { channels = 3456; num_heads = 36; } // (unofficial) 12.2B
+        else { fprintf(stderr, "Unsupported GPT-2 depth: %d\n", depth); exit(EXIT_FAILURE); }
+    }
     config->num_layers = depth;
     config->channels = channels;
     config->num_heads = num_heads;
     config->max_seq_len = 1024;
 }
->>>>>>> 29aacba1
 
 void gpt3_set_hyperparameters(GPT2Config* config, const char* channels_str) {
     // we use channels instead of depth for GPT-3 because GPT-3 model depths are not one-to-one
@@ -581,7 +560,7 @@
     config->max_seq_len = 2048; // NOTE: GPT-3 uses context length of 2048 tokens, up from 1024 in GPT-2
 }
 
-void gpt_build_from_descriptor(GPT2 *model, const char* descriptor) {
+void gpt_build_from_descriptor(GPT2 *model, const char* descriptor, int mup_width, int mup_coord_check) {
     // The model descriptor can be:
     // - legacy format "dX", where X is number, e.g. "d12". This creates GPT-2 model with 12 layers.
     // - new explicit format "gpt2:dX", same as above, e.g. "gpt2:d48" for GPT-2 with 48 layers.
@@ -591,9 +570,9 @@
     assert(descriptor != NULL);
     size_t len = strlen(descriptor);
     if (len > 1 && descriptor[0] == 'd') {
-        gpt2_set_hyperparameters(&model->config, descriptor + 1); // pass along the depth str without the 'd'
+        gpt2_set_hyperparameters(&model->config, descriptor + 1, mup_width, mup_coord_check); // pass along the depth str without the 'd'
     } else if (len > 6 && strncmp(descriptor, "gpt2:d", 6) == 0) {
-        gpt2_set_hyperparameters(&model->config, descriptor + 6); // pass along the depth str without the 'gpt2:d'
+        gpt2_set_hyperparameters(&model->config, descriptor + 6, mup_width, mup_coord_check); // pass along the depth str without the 'gpt2:d'
     } else if (len > 6 && strncmp(descriptor, "gpt3:c", 6) == 0) {
         gpt3_set_hyperparameters(&model->config, descriptor + 6); // pass along the channels str without the 'gpt3:c'
     } else {
@@ -1152,15 +1131,6 @@
             cudaCheck(cudaGetLastError());
         }
 
-<<<<<<< HEAD
-        // ok finally call the kernel
-        adamw_update(param_ptr, master_ptr, grad_ptr,
-                     m_ptr, v_ptr,
-                     shard.size, tensor.size, tensor.size, shard.size, num_layers,
-                     lr,
-                     beta1, beta2, t, eps, wd, grad_scale, seed, main_stream);
-        cudaCheck(cudaGetLastError());
-=======
         if (init_from_master_only) {
             // when resuming training from a checkpoint with master weights (allows changing precision)
             init_from_master(param_ptr, master_ptr, shard.size, tensor.size, shard.size, num_layers, seed, main_stream);
@@ -1172,7 +1142,6 @@
                         learning_rate,
                         beta1, beta2, t, eps, wd, grad_scale, seed, main_stream);
         }
->>>>>>> 29aacba1
 
         if (multi_gpu_config->zero_stage == 1) {
 #if MULTI_GPU
@@ -1664,25 +1633,9 @@
     // build the GPT-2 model
     GPT2 model;
     gpt2_init_common(&model);
-<<<<<<< HEAD
     model.use_mup = use_mup;
     model.mup_width_mult = mup_width_mult;
     model.mup_base_attn_mult = mup_base_attn_mult;
-    // if load_filename is of the form "dX" where X is an integer (e.g. d12), then we build
-    // a random model with the depth of the model specified by X (e.g. 12). otherwise interpret
-    // this variable as a checkpoint filename, and load that checkpoint
-    assert(strlen(load_filename) >= 2);
-    if (resuming == 1) {
-        gpt2_build_from_checkpoint(&model, filename_buffer);
-    } else if (load_filename[0] == 'd') {
-        int depth = atoi(load_filename + 1);
-        if (depth > 1 && depth <= 1000) { // we're not going to train models this big right? heh
-            gpt2_build_from_random(&model, depth, mup_coord_check_width, mup_coord_check);
-        } else {
-            exit(EXIT_FAILURE);
-        }
-    } else {
-=======
     if (resuming == 1) {
         // if `-y 1` was set, then we are resuming from the latest checkpoint
         // if we are using master weights, we'll init them later inside load_state()
@@ -1690,12 +1643,11 @@
         gpt2_build_from_checkpoint(&model, filename_buffer, weight_init);
     } else if (ends_with_bin(load_filename)) {
         // otherwise, if this is a .bin file, we assume it's a model, let's init from it
->>>>>>> 29aacba1
         gpt2_build_from_checkpoint(&model, load_filename);
     } else {
         // if it's not .bin, it could be a "special descriptor". This descriptor is used to
         // construct GPT-2 / GPT-3 models in a convenient format. See the function for docs.
-        gpt_build_from_descriptor(&model, load_filename);
+        gpt_build_from_descriptor(&model, load_filename, mup_coord_check_width, mup_coord_check);
     }
 
     model.use_master_weights = use_master_weights;
@@ -1886,16 +1838,6 @@
             printf("generating:\n---\n");
             for (int t = 1; t < genT; t++) {
                 NvtxRange generation_range("Generation step", t);
-<<<<<<< HEAD
-                // note that inference is very wasteful here because for each token
-                // we re-calculate the forward pass for all of (B,T) positions from scratch
-                // but the inference here is just for sanity checking anyway
-                // and we can maybe optimize a bit more later, with careful tests
-                gpt2_forward(&model, gen_tokens, B, T, -1, NULL);
-                // furthermore, below we're only using b=0 (i.e. the first row) of all B rows
-                // we're in principle running B "inference streams" in parallel here
-                // only using position 0 because it's a bit faster (copy less probs from GPU -> CPU)
-=======
                 // we try not to be too wasteful for inference by not calculating all of B,T
                 // Using a smaller B is always bit-for-bit identical, but T is more tricky
                 // for non-CUDNN, we need to make sure the attention buffer is memset to 0
@@ -1903,8 +1845,7 @@
                 // on cuDNN 9.2.1 with cuDNN FrontEnd 1.5.2, T >= 256 seems bit-for-bit identical
                 // (but even if it wasn't fully identical that's probably not the end of the world)
                 // note this is still somewhat wasteful because we don't have a KV cache!
-                gpt2_forward(&model, gen_tokens, 1, CEIL_DIV(t, min(T,256)) * min(T,256));
->>>>>>> 29aacba1
+                gpt2_forward(&model, gen_tokens, 1, CEIL_DIV(t, min(T,256)) * min(T,256), -1, NULL);
                 // get the V-dimensional vector probs[0, t-1, :]
                 floatX* logits = model.acts.output + (t - 1) * model.config.padded_vocab_size;
                 // move probs back to CPU and sample (note we only move the first vocab_size logits, ignoring the padding)
