--- conflicted
+++ resolved
@@ -51,18 +51,16 @@
 
 // ----------------------------------------------------------------------------
 // CUDA precision settings
-<<<<<<< HEAD
 //
 //#define ENABLE_BF16
 //#define ENABLE_FP16
-=======
+//#define ENABLE_FP32
 
 enum PrecisionMode {
     PRECISION_FP32,
     PRECISION_FP16,
     PRECISION_BF16
 };
->>>>>>> d95b8d83
 
 // fp32
 #if defined(ENABLE_FP32)
