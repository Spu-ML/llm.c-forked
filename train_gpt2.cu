--- conflicted
+++ resolved
@@ -1832,11 +1832,8 @@
         // override the mean loss, accounting for the gradient accumulation loop
         // this is esp important to do here in multigpu update below, where model.mean_loss gets allreduced
         model.mean_loss = lossf;
-<<<<<<< HEAD
-        // update the parameters
-=======
+
         // average the loss and the gradients between all processes
->>>>>>> 4cdad6d3
         gpt2_multi_gpu_grad_reduce(&model, &multi_gpu_config);
         // learning rate schedule step:
         lr_step(&lr_schedule, step);
